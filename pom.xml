<project xmlns="http://maven.apache.org/POM/4.0.0" xmlns:xsi="http://www.w3.org/2001/XMLSchema-instance" xsi:schemaLocation="http://maven.apache.org/POM/4.0.0 http://maven.apache.org/maven-v4_0_0.xsd">
  <modelVersion>4.0.0</modelVersion>
  <parent>
    <groupId>org.eclipse.jetty</groupId>
    <artifactId>jetty-parent</artifactId>
    <version>25</version>
  </parent>
  <artifactId>jetty-project</artifactId>
  <version>9.3.15-SNAPSHOT</version>
  <name>Jetty :: Project</name>
  <url>http://www.eclipse.org/jetty</url>
  <packaging>pom</packaging>
  <properties>
    <jetty.url>http://www.eclipse.org/jetty</jetty.url>
    <project.build.sourceEncoding>UTF-8</project.build.sourceEncoding>
    <build-support-version>1.4</build-support-version>
    <slf4j-version>1.6.6</slf4j-version>
    <jetty-test-policy-version>1.2</jetty-test-policy-version>
    <alpn.api.version>1.1.3.v20160715</alpn.api.version>
    <jsp.version>8.0.33</jsp.version>
    <!-- default values are unsupported, but required to be defined for reactor sanity reasons -->
    <alpn.version>undefined</alpn.version>
  </properties>
  <scm>
    <connection>scm:git:https://github.com/eclipse/jetty.project.git</connection>
    <developerConnection>scm:git:git@github.com:eclipse/jetty.project.git</developerConnection>
    <url>https://github.com/eclipse/jetty.project</url>
    <tag>jetty-9.3.13.M0</tag>
  </scm>
  <build>
    <defaultGoal>install</defaultGoal>
    <plugins>
      <plugin>
        <artifactId>maven-compiler-plugin</artifactId>
        <version>3.3</version>
        <configuration>
          <source>1.8</source>
          <target>1.8</target>
          <testSource>1.8</testSource>
          <testTarget>1.8</testTarget>
          <verbose>false</verbose>
        </configuration>
      </plugin>
      <plugin>
        <artifactId>maven-release-plugin</artifactId>
        <version>2.5</version>
        <configuration>
          <autoVersionSubmodules>true</autoVersionSubmodules>
        </configuration>
      </plugin>
      <plugin>
        <groupId>org.apache.maven.plugins</groupId>
        <artifactId>maven-remote-resources-plugin</artifactId>
        <executions>
          <execution>
            <phase>generate-resources</phase>
            <goals>
              <goal>process</goal>
            </goals>
            <configuration>
              <resourceBundles>
                <resourceBundle>org.eclipse.jetty.toolchain:jetty-artifact-remote-resources:1.1</resourceBundle>
              </resourceBundles>
            </configuration>
          </execution>
        </executions>
      </plugin>
      <!-- source maven plugin creates the source bundle and adds manifest -->
      <plugin>
        <inherited>true</inherited>
        <groupId>org.apache.maven.plugins</groupId>
        <artifactId>maven-source-plugin</artifactId>
        <executions>
          <execution>
            <id>attach-sources</id>
            <phase>process-classes</phase>
            <goals>
              <goal>jar</goal>
            </goals>
            <configuration>
              <archive>
                <manifestEntries>
                  <Bundle-ManifestVersion>2</Bundle-ManifestVersion>
                  <Bundle-Name>${project.name}</Bundle-Name>
                  <Bundle-SymbolicName>${bundle-symbolic-name}.source</Bundle-SymbolicName>
                  <Bundle-Vendor>Eclipse.org - Jetty</Bundle-Vendor>
                  <Bundle-Version>${parsedVersion.osgiVersion}</Bundle-Version>
                  <Eclipse-SourceBundle>${bundle-symbolic-name};version="${parsedVersion.osgiVersion}";roots:="."</Eclipse-SourceBundle>
                </manifestEntries>
              </archive>
            </configuration>
          </execution>
        </executions>
      </plugin>
      <!-- Build helper maven plugin sets the parsedVersion.osgiVersion property -->
      <plugin>
        <groupId>org.codehaus.mojo</groupId>
        <artifactId>build-helper-maven-plugin</artifactId>
        <executions>
          <execution>
            <id>set-osgi-version</id>
            <phase>validate</phase>
            <goals>
              <goal>parse-version</goal>
            </goals>
          </execution>
        </executions>
      </plugin>
      <plugin>
        <groupId>org.eclipse.jetty.toolchain</groupId>
        <artifactId>jetty-version-maven-plugin</artifactId>
        <executions>
          <execution>
            <id>attach-version</id>
            <phase>process-resources</phase>
            <goals>
              <goal>attach-version-text</goal>
            </goals>
          </execution>
        </executions>
      </plugin>
      <!-- Enforcer Plugin -->
      <plugin>
        <groupId>org.apache.maven.plugins</groupId>
        <artifactId>maven-enforcer-plugin</artifactId>
        <version>1.1</version>
        <executions>
          <execution>
            <id>enforce-java</id>
            <goals>
              <goal>enforce</goal>
            </goals>
            <configuration>
              <rules>
                <requireMavenVersion>
                  <version>[3.0.0,)</version>
                  <message>[ERROR] OLD MAVEN [${maven.version}] in use, Jetty ${project.version} requires Maven 3.0.0 or newer</message>
                </requireMavenVersion>
                <requireJavaVersion>
                  <version>[1.8.0,)</version>
                  <message>[ERROR] OLD JDK [${java.version}] in use. Jetty ${project.version} requires JDK 1.8.0 or newer</message>
                </requireJavaVersion>
                <versionTxtRule implementation="org.eclipse.jetty.toolchain.enforcer.rules.VersionTxtRule" />
                <versionOsgiRule implementation="org.eclipse.jetty.toolchain.enforcer.rules.RequireOsgiCompatibleVersionRule" />
                <versionRedhatRule implementation="org.eclipse.jetty.toolchain.enforcer.rules.RequireRedhatCompatibleVersionRule" />
                <versionDebianRule implementation="org.eclipse.jetty.toolchain.enforcer.rules.RequireDebianCompatibleVersionRule" />
             </rules>
            </configuration>
          </execution>
          <execution>
            <id>ban-junit-dep.jar</id>
            <goals>
              <goal>enforce</goal>
            </goals>
            <configuration>
              <rules>
                <bannedDependencies>
                  <excludes>
                    <exclude>junit:junit-dep:*:jar</exclude>
                  </excludes>
                  <searchTransitive>true</searchTransitive>
                  <message>We use junit.jar, not junit-dep.jar (as of junit 4.11, hamcrest is no longer embedded)</message>
                </bannedDependencies>
              </rules>
            </configuration>
          </execution>
        </executions>
        <dependencies>
           <dependency>
             <groupId>org.eclipse.jetty.toolchain</groupId>
             <artifactId>jetty-build-support</artifactId>
             <version>${build-support-version}</version>
           </dependency>
        </dependencies>
      </plugin>
      <plugin>
        <groupId>org.jacoco</groupId>
        <artifactId>jacoco-maven-plugin</artifactId>
        <version>0.7.7.201606060606</version>
        <configuration>
          <excludes>
            <!-- build tools -->
            <exclude>**/org/eclipse/jetty/ant/**</exclude>
            <exclude>**/org/eclipse/jetty/maven/**</exclude>
            <exclude>**/org/eclipse/jetty/jspc/**</exclude>
            <!-- example code / documentation -->
            <exclude>**/org/eclipse/jetty/embedded/**</exclude>
            <exclude>**/org/eclipse/jetty/asyncrest/**</exclude>
            <exclude>**/org/eclipse/jetty/demo/**</exclude>
            <!-- special environments / late integrations -->
            <exclude>**/org/eclipse/jetty/gcloud/**</exclude>
            <exclude>**/org/eclipse/jetty/infinispan/**</exclude>
            <exclude>**/org/eclipse/jetty/osgi/**</exclude>
            <exclude>**/org/eclipse/jetty/spring/**</exclude>
            <exclude>**/org/eclipse/jetty/http/spi/**</exclude>
            <!-- test classes -->
            <exclude>**/org/eclipse/jetty/tests/**</exclude>
            <exclude>**/org/eclipse/jetty/test/**</exclude>
          </excludes>
        </configuration>
        <executions>
          <execution>
            <id>jacoco-initialize</id>
            <phase>initialize</phase>
            <goals>
              <goal>prepare-agent</goal>
            </goals>
          </execution>
          <execution>
            <id>jacoco-site</id>
            <phase>package</phase>
            <goals>
              <goal>report</goal>
            </goals>
            <configuration>
              <!-- list of classes that you want to see in the report.
                   Specify a narrow list of multi-module project
                   classes you want to see here. 
                   This is useful to remove 3rd party library classes
                   from the report. -->
              <includes>
                <include>**/org/eclipse/jetty/**</include>
              </includes>
            </configuration>
          </execution>
        </executions>
      </plugin>
      <plugin>
        <groupId>org.apache.maven.plugins</groupId>
        <artifactId>maven-pmd-plugin</artifactId>
        <executions>
          <execution>
            <id>named-logging-enforcement</id>
            <phase>compile</phase>
            <goals>
              <goal>check</goal>
            </goals>
            <configuration>
              <verbose>true</verbose>
            </configuration>
          </execution>
        </executions>
        <configuration>
          <targetJdk>1.8</targetJdk>
          <rulesets>
            <ruleset>jetty/pmd_logging_ruleset.xml</ruleset>
          </rulesets>
        </configuration>
        <dependencies>
          <dependency>
            <groupId>org.eclipse.jetty.toolchain</groupId>
            <artifactId>jetty-build-support</artifactId>
            <version>${build-support-version}</version>
          </dependency>
        </dependencies>
      </plugin>
      <plugin>
        <inherited>false</inherited>
        <groupId>com.mycila.maven-license-plugin</groupId>
        <artifactId>maven-license-plugin</artifactId>
        <version>1.10.b1</version>
        <configuration>
          <header>header-template.txt</header>
          <failIfMissing>true</failIfMissing>
          <aggregate>true</aggregate>
          <strictCheck>true</strictCheck>
          <properties>
             <copyright-range>${project.inceptionYear}-2016</copyright-range>
          </properties>
          <mapping>
            <java>DOUBLESLASH_STYLE</java>
          </mapping>
          <includes>
            <include>**/*.java</include>
          </includes>
          <excludes>
            <exclude>jetty-util/src/main/java/org/eclipse/jetty/util/security/UnixCrypt.java</exclude>
            <exclude>jetty-policy/src/main/java/org/eclipse/jetty/policy/loader/DefaultPolicyLoader.java</exclude>
            <exclude>jetty-policy/src/main/java/org/eclipse/jetty/policy/loader/PolicyFileScanner.java</exclude>
            <exclude>jetty-ant/**</exclude>
            <exclude>jetty-infinispan/**</exclude>
            <exclude>tests/test-sessions/test-infinispan-sessions/**</exclude>
          </excludes>
        </configuration>
        <executions>
          <execution>
            <id>check-headers</id>
            <phase>verify</phase>
            <goals>
              <goal>check</goal>
            </goals>
          </execution>
        </executions>
      </plugin>
      <plugin>
        <groupId>org.apache.felix</groupId>
        <artifactId>maven-bundle-plugin</artifactId>
        <executions>
          <execution>
            <phase>process-classes</phase>
            <goals>
              <goal>manifest</goal>
            </goals>
           </execution>
        </executions>
      </plugin>
      <plugin>
        <groupId>org.apache.maven.plugins</groupId>
        <artifactId>maven-jar-plugin</artifactId>
        <configuration>
         <archive>
            <manifestFile>${project.build.outputDirectory}/META-INF/MANIFEST.MF</manifestFile>
         </archive>
        </configuration>
     </plugin>

    </plugins>
    <pluginManagement>
      <plugins>
        <plugin>
          <groupId>org.eclipse.jetty.toolchain</groupId>
          <artifactId>jetty-version-maven-plugin</artifactId>
<<<<<<< HEAD
          <version>2.2</version>
=======
          <version>2.3</version>
>>>>>>> 6d681ce9
        </plugin>
        <plugin>
          <groupId>org.apache.maven.plugins</groupId>
          <artifactId>maven-deploy-plugin</artifactId>
          <version>2.8.2</version>
          <configuration>
            <retryFailedDeploymentCount>10</retryFailedDeploymentCount>
          </configuration>
        </plugin>
        <plugin>
          <groupId>org.apache.maven.plugins</groupId>
          <artifactId>maven-jar-plugin</artifactId>
          <configuration>
            <archive>
              <manifestEntries>
                <Implementation-Version>${project.version}</Implementation-Version>
                <Implementation-Vendor>Eclipse.org - Jetty</Implementation-Vendor>
                <url>${jetty.url}</url>
              </manifestEntries>
            </archive>
          </configuration>
        </plugin>
        <plugin>
          <groupId>org.apache.maven.plugins</groupId>
          <artifactId>maven-surefire-plugin</artifactId>
          <version>2.18.1</version>
          <configuration>
            <argLine>@{argLine} -showversion -Xmx1g -Xms1g -XX:+PrintGCDetails</argLine>
            <failIfNoTests>false</failIfNoTests>
            <forkCount>1</forkCount>
            <systemProperties>
              <!--
              <property>
                <name>org.eclipse.jetty.io.AbstractBuffer.boundsChecking</name>
                <value>true</value>
              </property>
              -->
              <property>
                <name>java.io.tmpdir</name>
                <value>${project.build.directory}</value>
              </property>
            </systemProperties>
          </configuration>
        </plugin>
        <plugin>
          <groupId>org.apache.felix</groupId>
          <artifactId>maven-bundle-plugin</artifactId>
          <extensions>true</extensions>
          <configuration>
            <supportedProjectTypes>
              <supportedProjectType>jar</supportedProjectType>
              <supportedProjectType>maven-plugin</supportedProjectType>
            </supportedProjectTypes>
            <instructions>
              <Bundle-SymbolicName>${bundle-symbolic-name}</Bundle-SymbolicName>
              <Bundle-Description>Jetty module for ${project.name}</Bundle-Description>
              <Bundle-RequiredExecutionEnvironment>JavaSE-1.8</Bundle-RequiredExecutionEnvironment>
              <Bundle-DocURL>${jetty.url}</Bundle-DocURL>
              <Bundle-Vendor>Eclipse Jetty Project</Bundle-Vendor>
              <Bundle-Classpath>.</Bundle-Classpath>
              <Export-Package>${bundle-symbolic-name}.*;version="${parsedVersion.majorVersion}.${parsedVersion.minorVersion}.${parsedVersion.incrementalVersion}"</Export-Package>
              <Bundle-Copyright>Copyright (c) 2008-2016 Mort Bay Consulting Pty. Ltd.</Bundle-Copyright>
              <Import-Package>javax.servlet*;version="[2.6.0,3.2)",javax.transaction*;version="[1.1,1.3)",org.eclipse.jetty*;version="[$(version;===;${parsedVersion.osgiVersion}),$(version;==+;${parsedVersion.osgiVersion}))",*</Import-Package>
            </instructions>
          </configuration>
        </plugin>
        <plugin>
          <groupId>org.apache.maven.plugins</groupId>
          <artifactId>maven-assembly-plugin</artifactId>
          <dependencies>
            <dependency>
              <groupId>org.eclipse.jetty.toolchain</groupId>
              <artifactId>jetty-assembly-descriptors</artifactId>
              <version>1.0</version>
            </dependency>
          </dependencies>
        </plugin>
        <plugin>
          <groupId>org.apache.maven.plugins</groupId>
          <artifactId>maven-dependency-plugin</artifactId>
          <version>2.10</version>
        </plugin>
        <plugin>
          <groupId>org.codehaus.mojo</groupId>
          <artifactId>findbugs-maven-plugin</artifactId>
          <configuration>
            <findbugsXmlOutput>true</findbugsXmlOutput>
            <xmlOutput>true</xmlOutput>
            <effort>Max</effort>
            <onlyAnalyze>org.eclipse.jetty.*</onlyAnalyze>
          </configuration>
        </plugin>
        <plugin>
          <groupId>org.apache.maven.plugins</groupId>
          <artifactId>maven-jxr-plugin</artifactId>
        </plugin>
        <plugin>
          <groupId>org.apache.maven.plugins</groupId>
          <artifactId>maven-javadoc-plugin</artifactId>
          <configuration>
            <docfilessubdirs>true</docfilessubdirs>
            <detectLinks>false</detectLinks>
            <detectJavaApiLink>true</detectJavaApiLink>
            <excludePackageNames>com.acme.*;org.slf4j.*;org.mortbay.*</excludePackageNames>
            <links>
              <link>http://docs.oracle.com/javase/8/docs/api/</link>
              <link>http://docs.oracle.com/javaee/7/api/</link>
              <link>http://junit.org/javadoc/latest/</link>
              <link>http://download.eclipse.org/jetty/stable-9/apidocs/</link>
            </links>
            <tags>
              <tag>
                <name>org.apache.xbean.XBean</name>
                <placement>X</placement>
                <head />
              </tag>
              <tag>
                <name>phase</name>
                <placement>t</placement>
                <head>Phase:</head>
              </tag>
              <tag>
                <name>goal</name>
                <placement>t</placement>
                <head>Goal:</head>
              </tag>
              <tag>
                <name>description</name>
                <placement>a</placement>
                <head>Description:</head>
              </tag>
              <tag>
                <name>parameter</name>
                <placement>f</placement>
                <head>Parameter:</head>
              </tag>
              <tag>
                <name>required</name>
                <placement>f</placement>
                <head>Required:</head>
              </tag>
              <tag>
                <name>readonly</name>
                <placement>f</placement>
                <head>Read-Only:</head>
              </tag>
              <tag>
                <name>execute</name>
                <placement>X</placement>
                <head />
              </tag>
              <tag>
                <name>requiresDependencyResolution</name>
                <placement>X</placement>
                <head />
              </tag>
              <tag>
                <name>requiresProject</name>
                <placement>X</placement>
                <head />
              </tag>
              <tag>
                <name>threadSafe</name>
                <placement>X</placement>
                <head />
              </tag>
            </tags>
            <header>
              <![CDATA[
                  <script type="text/javascript">
                    var _gaq = _gaq || [];
                    _gaq.push(['_setAccount', 'UA-1149868-7']);
                    _gaq.push(['_trackPageview']);
                    (function() {
                      var ga = document.createElement('script'); ga.type = 'text/javascript'; ga.async = true;
                      ga.src = ('https:' == document.location.protocol ? 'https://ssl' : 'http://www') + '.google-analytics.com/ga.js';
                      var s = document.getElementsByTagName('script')[0]; s.parentNode.insertBefore(ga, s);
                    })();
                 </script>
              ]]>
            </header>
          </configuration>
        </plugin>
        <plugin>
          <groupId>org.apache.maven.plugins</groupId>
          <artifactId>maven-pmd-plugin</artifactId>
          <version>3.4</version>
        </plugin>
      </plugins>
    </pluginManagement>
  </build>
  <reporting>
    <plugins>
      <plugin>
        <groupId>org.apache.maven.plugins</groupId>
        <artifactId>maven-jxr-plugin</artifactId>
        <version>2.1</version>
      </plugin>
      <plugin>
        <groupId>org.apache.maven.plugins</groupId>
        <artifactId>maven-javadoc-plugin</artifactId>
        <version>2.8</version>
        <configuration>
          <maxmemory>512m</maxmemory>
          <docfilessubdirs>true</docfilessubdirs>
          <detectLinks>true</detectLinks>
          <detectJavaApiLink>true</detectJavaApiLink>
        </configuration>
      </plugin>
      <plugin>
        <groupId>org.apache.maven.plugins</groupId>
        <artifactId>maven-pmd-plugin</artifactId>
        <version>2.7.1</version>
        <configuration>
          <targetJdk>1.7</targetJdk>
          <rulesets>
            <ruleset>jetty/pmd_ruleset.xml</ruleset>
          </rulesets>
        </configuration>
      </plugin>
      <plugin>
        <groupId>org.codehaus.mojo</groupId>
        <artifactId>findbugs-maven-plugin</artifactId>
        <version>2.5.2</version>
      </plugin>
    </plugins>
  </reporting>
  <modules>
    <module>jetty-ant</module>
    <module>jetty-util</module>
    <module>jetty-jmx</module>
    <module>jetty-io</module>
    <module>jetty-http</module>
    <module>jetty-http2</module>
    <module>jetty-continuation</module>
    <module>jetty-server</module>
    <module>jetty-xml</module>
    <module>jetty-security</module>
    <module>jetty-servlet</module>
    <module>jetty-webapp</module>
    <module>jetty-fcgi</module>
    <module>jetty-websocket</module>
    <module>jetty-servlets</module>
    <module>jetty-util-ajax</module>
    <module>apache-jsp</module>
    <module>apache-jstl</module>
    <module>jetty-maven-plugin</module>
    <module>jetty-jspc-maven-plugin</module>
    <module>jetty-deploy</module>
    <module>jetty-start</module>
    <module>jetty-plus</module>
    <module>jetty-annotations</module>
    <module>jetty-jndi</module>
    <module>jetty-jaas</module>
    <module>jetty-cdi</module>
    <module>jetty-spring</module>
    <module>jetty-client</module>
    <module>jetty-proxy</module>
    <module>jetty-jaspi</module>
    <module>jetty-rewrite</module>
    <module>jetty-nosql</module>
    <module>jetty-infinispan</module>
    <module>jetty-gcloud</module>
    <module>tests</module>
    <module>examples</module>
    <module>jetty-quickstart</module>
    <module>jetty-distribution</module>
    <module>jetty-runner</module>
    <module>jetty-monitor</module>
    <module>jetty-http-spi</module>
    <module>jetty-osgi</module>
    <module>jetty-alpn</module>
    <module>jetty-documentation</module>

    <!-- modules that need fixed and added back, or simply dropped and not maintained
    <module>jetty-rhttp</module>
    -->
    <!--<module>jetty-overlay-deployer</module>-->
  </modules>
  <dependencyManagement>
    <dependencies>
      <dependency>
         <groupId>javax.servlet</groupId>
         <artifactId>javax.servlet-api</artifactId>
         <version>3.1.0</version>
      </dependency>
      <dependency>
         <groupId>javax.websocket</groupId>
         <artifactId>javax.websocket-api</artifactId>
         <version>1.0</version>
      </dependency>
      <dependency>
        <groupId>javax.annotation</groupId>
        <artifactId>javax.annotation-api</artifactId>
        <version>1.2</version>
      </dependency>
      <dependency>
        <groupId>org.ow2.asm</groupId>
        <artifactId>asm</artifactId>
        <version>5.0.1</version>
      </dependency>
      <dependency>
        <groupId>org.ow2.asm</groupId>
        <artifactId>asm-commons</artifactId>
        <version>5.0.1</version>
      </dependency>

      <dependency>
        <groupId>org.eclipse.jetty.orbit</groupId>
        <artifactId>javax.security.auth.message</artifactId>
        <version>1.0.0.v201108011116</version>
      </dependency>

      <!-- JSP Deps -->
      <dependency>
        <groupId>org.eclipse.jetty.toolchain</groupId>
        <artifactId>jetty-schemas</artifactId>
        <version>3.1</version>
      </dependency>

      <dependency>
        <groupId>org.mortbay.jasper</groupId>
        <artifactId>apache-jsp</artifactId>
        <version>${jsp.version}</version>
      </dependency>

      <dependency>
        <groupId>org.eclipse.jdt.core.compiler</groupId>
        <artifactId>ecj</artifactId>
       <version>4.4.2</version>
      </dependency>

    <!-- JSTL Impl -->
    <dependency>
      <groupId>org.apache.taglibs</groupId>
      <artifactId>taglibs-standard-impl</artifactId>
      <version>1.2.5</version>
    </dependency>

     <!-- JSTL API -->
      <dependency>
        <groupId>org.apache.taglibs</groupId>
        <artifactId>taglibs-standard-spec</artifactId>
        <version>1.2.5</version>
      </dependency>


      <dependency>
        <groupId>org.eclipse.jetty.orbit</groupId>
        <artifactId>javax.activation</artifactId>
        <version>1.1.0.v201105071233</version>
        <scope>provided</scope>
      </dependency>

      <dependency>
        <groupId>org.eclipse.jetty.orbit</groupId>
        <artifactId>javax.mail.glassfish</artifactId>
        <version>1.4.1.v201005082020</version>
      </dependency>

      <dependency>
        <groupId>javax.transaction</groupId>
        <artifactId>javax.transaction-api</artifactId>
        <version>1.2</version>
        <scope>provided</scope>
      </dependency>


      <!-- Old Deps -->
      <dependency>
        <groupId>org.apache.maven</groupId>
        <artifactId>maven-plugin-tools-api</artifactId>
        <version>2.0</version>
      </dependency>
      <dependency>
        <groupId>org.eclipse.jetty.toolchain</groupId>
        <artifactId>jetty-test-helper</artifactId>
        <version>3.1</version>
      </dependency>
      <dependency>
        <groupId>org.eclipse.jetty.toolchain</groupId>
        <artifactId>jetty-perf-helper</artifactId>
        <version>1.0.5</version>
      </dependency>
      <dependency>
        <groupId>org.slf4j</groupId>
        <artifactId>jcl104-over-slf4j</artifactId>
        <version>${slf4j-version}</version>
      </dependency>
      <dependency>
        <groupId>org.slf4j</groupId>
        <artifactId>log4j-over-slf4j</artifactId>
        <version>${slf4j-version}</version>
      </dependency>
      <dependency>
        <groupId>org.slf4j</groupId>
        <artifactId>slf4j-api</artifactId>
        <version>${slf4j-version}</version>
      </dependency>
      <dependency>
        <groupId>junit</groupId>
        <artifactId>junit</artifactId>
        <version>4.12</version>
      </dependency>
      <dependency>
        <groupId>org.hamcrest</groupId>
        <artifactId>hamcrest-core</artifactId>
        <version>1.3</version>
      </dependency>
      <dependency>
        <groupId>org.hamcrest</groupId>
        <artifactId>hamcrest-library</artifactId>
        <version>1.3</version>
      </dependency>
      <dependency>
        <groupId>org.mockito</groupId>
        <artifactId>mockito-core</artifactId>
        <version>1.9.5</version>
        <exclusions>
          <exclusion>
            <groupId>junit</groupId>
            <artifactId>junit</artifactId>
          </exclusion>
        </exclusions>
      </dependency>
    </dependencies>
  </dependencyManagement>
  <!--
    Usage:
    configure settings.xml for jetty.eclipse.website server entry
    > mvn -Paggregate-site javadoc:aggregate jxr:jxr
    then
    > mvn -N site:deploy
    or
    > mvn -N site:sshdeploy     (for ssh users w/passphrase and ssh-agent)
   -->
  <profiles>
    <profile>
      <id>config</id>
      <activation>
        <file>
          <exists>src/main/config</exists>
        </file>
      </activation>
      <build>
        <plugins>
          <plugin>
            <groupId>org.apache.maven.plugins</groupId>
            <artifactId>maven-assembly-plugin</artifactId>
            <executions>
              <execution>
                <phase>package</phase>
                <goals>
                  <goal>single</goal>
                </goals>
                <configuration>
                  <descriptorRefs>
                    <descriptorRef>config</descriptorRef>
                  </descriptorRefs>
                </configuration>
              </execution>
            </executions>
          </plugin>
        </plugins>
      </build>
    </profile>
    <profile>
      <id>eclipse-release</id>
      <modules>
        <module>aggregates/jetty-all</module>
      </modules>
      <build>
        <plugins>
          <plugin>
            <artifactId>maven-compiler-plugin</artifactId>
            <configuration>
              <source>1.8</source>
              <target>1.8</target>
            </configuration>
          </plugin>
        </plugins>
      </build>
    </profile>
    <profile>
      <id>ci</id>
      <modules>
        <module>aggregates/jetty-all</module>
      </modules>
    </profile>
    <profile>
      <id>update-version</id>
      <build>
        <plugins>
          <plugin>
            <groupId>org.eclipse.jetty.toolchain</groupId>
            <artifactId>jetty-version-maven-plugin</artifactId>
            <executions>
              <execution>
                <id>gen-versiontxt</id>
                <phase>generate-resources</phase>
                <goals>
                  <goal>update-version-text</goal>
                </goals>
                <configuration>
                  <refreshTags>true</refreshTags>
                  <copyGenerated>true</copyGenerated>
                  <attachArtifact>false</attachArtifact>
                  <updateDate>true</updateDate>
                </configuration>
              </execution>
            </executions>
          </plugin>
        </plugins>
      </build>
    </profile>
    <profile>
      <id>maven-3</id>
      <activation>
        <file>
          <!--  This employs that the basedir expression is only recognized by Maven 3.x (see MNG-2363) -->
          <exists>${basedir}</exists>
        </file>
      </activation>
      <build>
        <plugins>
          <plugin>
            <artifactId>maven-site-plugin</artifactId>
            <executions>
              <execution>
                <id>attach-descriptor</id>
                <goals>
                  <goal>attach-descriptor</goal>
                </goals>
              </execution>
            </executions>
          </plugin>
        </plugins>
      </build>
    </profile>
    <profile>
      <id>aggregate-site</id>
      <build>
        <plugins>
          <plugin>
            <groupId>org.apache.maven.plugins</groupId>
            <artifactId>maven-jxr-plugin</artifactId>
            <configuration>
              <aggregate>true</aggregate>
            </configuration>
          </plugin>
          <plugin>
            <groupId>org.apache.maven.plugins</groupId>
            <artifactId>maven-javadoc-plugin</artifactId>
          </plugin>
        </plugins>
      </build>
    </profile>
    <profile>
      <id>compact3</id>
      <modules>
        <module>aggregates/jetty-all-compact3</module>
      </modules>
    </profile>
    <profile>
      <id>api-change</id>
      <build>
        <plugins>
          <plugin>
            <groupId>org.codehaus.mojo</groupId>
            <artifactId>clirr-maven-plugin</artifactId>
            <version>2.5</version>
            <executions>
              <execution>
                <id>compare-api</id>
                <phase>package</phase>
                <goals>
                  <goal>clirr</goal>
                </goals>
              </execution>
            </executions>
            <configuration>
              <minSeverity>info</minSeverity>
              <comparisonVersion>9.0.3.v20130506</comparisonVersion>
            </configuration>
          </plugin>
        </plugins>
      </build>
    </profile>
    <profile>
      <id>8u00</id>
      <activation>
        <property>
          <name>java.version</name>
          <value>1.8.0</value>
        </property>
      </activation>
      <properties>
        <alpn.version>8.1.0.v20141016</alpn.version>
      </properties>
    </profile>
    <profile>
      <id>8u05</id>
      <activation>
        <property>
          <name>java.version</name>
          <value>1.8.0_05</value>
        </property>
      </activation>
      <properties>
        <alpn.version>8.1.0.v20141016</alpn.version>
      </properties>
    </profile>
    <profile>
      <id>8u11</id>
      <activation>
        <property>
          <name>java.version</name>
          <value>1.8.0_11</value>
        </property>
      </activation>
      <properties>
        <alpn.version>8.1.0.v20141016</alpn.version>
      </properties>
    </profile>
    <profile>
      <id>8u20</id>
      <activation>
        <property>
          <name>java.version</name>
          <value>1.8.0_20</value>
        </property>
      </activation>
      <properties>
        <alpn.version>8.1.0.v20141016</alpn.version>
      </properties>
    </profile>
    <profile>
      <id>8u25</id>
      <activation>
        <property>
          <name>java.version</name>
          <value>1.8.0_25</value>
        </property>
      </activation>
      <properties>
        <alpn.version>8.1.2.v20141202</alpn.version>
      </properties>
    </profile>
    <profile>
      <id>8u31</id>
      <activation>
        <property>
          <name>java.version</name>
          <value>1.8.0_31</value>
        </property>
      </activation>
      <properties>
        <alpn.version>8.1.3.v20150130</alpn.version>
      </properties>
    </profile>
    <profile>
      <id>8u40</id>
      <activation>
        <property>
          <name>java.version</name>
          <value>1.8.0_40</value>
        </property>
      </activation>
      <properties>
        <alpn.version>8.1.3.v20150130</alpn.version>
      </properties>
    </profile>
    <profile>
      <id>8u45</id>
      <activation>
        <property>
          <name>java.version</name>
          <value>1.8.0_45</value>
        </property>
      </activation>
      <properties>
        <alpn.version>8.1.3.v20150130</alpn.version>
      </properties>
    </profile>
    <profile>
      <id>8u51</id>
      <activation>
        <property>
          <name>java.version</name>
          <value>1.8.0_51</value>
        </property>
      </activation>
      <properties>
        <alpn.version>8.1.4.v20150727</alpn.version>
      </properties>
    </profile>
    <profile>
      <id>8u60</id>
      <activation>
        <property>
          <name>java.version</name>
          <value>1.8.0_60</value>
        </property>
      </activation>
      <properties>
        <alpn.version>8.1.5.v20150921</alpn.version>
      </properties>
    </profile>
    <profile>
      <id>8u65</id>
      <activation>
        <property>
          <name>java.version</name>
          <value>1.8.0_65</value>
        </property>
      </activation>
      <properties>
        <alpn.version>8.1.6.v20151105</alpn.version>
      </properties>
    </profile>
    <profile>
      <id>8u66</id>
      <activation>
        <property>
          <name>java.version</name>
          <value>1.8.0_66</value>
        </property>
      </activation>
      <properties>
        <alpn.version>8.1.6.v20151105</alpn.version>
      </properties>
    </profile>
    <profile>
      <id>8u71</id>
      <activation>
        <property>
          <name>java.version</name>
          <value>1.8.0_71</value>
        </property>
      </activation>
      <properties>
        <alpn.version>8.1.7.v20160121</alpn.version>
      </properties>
    </profile>
    <profile>
      <id>8u72</id>
      <activation>
        <property>
          <name>java.version</name>
          <value>1.8.0_72</value>
        </property>
      </activation>
      <properties>
        <alpn.version>8.1.7.v20160121</alpn.version>
      </properties>
    </profile>
    <profile>
      <id>8u73</id>
      <activation>
        <property>
          <name>java.version</name>
          <value>1.8.0_73</value>
        </property>
      </activation>
      <properties>
        <alpn.version>8.1.7.v20160121</alpn.version>
      </properties>
    </profile>
    <profile>
      <id>8u74</id>
      <activation>
        <property>
          <name>java.version</name>
          <value>1.8.0_74</value>
        </property>
      </activation>
      <properties>
        <alpn.version>8.1.7.v20160121</alpn.version>
      </properties>
    </profile>
    <profile>
      <id>8u77</id>
      <activation>
        <property>
          <name>java.version</name>
          <value>1.8.0_77</value>
        </property>
      </activation>
      <properties>
        <alpn.version>8.1.7.v20160121</alpn.version>
      </properties>
    </profile>
    <profile>
      <id>8u91</id>
      <activation>
        <property>
          <name>java.version</name>
          <value>1.8.0_91</value>
        </property>
      </activation>
      <properties>
        <alpn.version>8.1.7.v20160121</alpn.version>
      </properties>
    </profile>
    <profile>
      <id>8u92</id>
      <activation>
        <property>
          <name>java.version</name>
          <value>1.8.0_92</value>
        </property>
      </activation>
      <properties>
        <alpn.version>8.1.8.v20160420</alpn.version>
      </properties>
    </profile>
    <profile>
      <id>8u101</id>
      <activation>
        <property>
          <name>java.version</name>
          <value>1.8.0_101</value>
        </property>
      </activation>
      <properties>
        <alpn.version>8.1.9.v20160720</alpn.version>
      </properties>
    </profile>
    <profile>
      <id>8u102</id>
      <activation>
        <property>
          <name>java.version</name>
          <value>1.8.0_102</value>
        </property>
      </activation>
      <properties>
        <alpn.version>8.1.9.v20160720</alpn.version>
      </properties>
    </profile>
    <profile>
      <id>8u111</id>
      <activation>
        <property>
          <name>java.version</name>
          <value>1.8.0_111</value>
        </property>
      </activation>
      <properties>
        <alpn.version>8.1.9.v20160720</alpn.version>
      </properties>
    </profile>
    <profile>
      <id>8u112</id>
      <activation>
        <property>
          <name>java.version</name>
          <value>1.8.0_112</value>
        </property>
      </activation>
      <properties>
        <alpn.version>8.1.10.v20161026</alpn.version>
      </properties>
    </profile>
  </profiles>
</project><|MERGE_RESOLUTION|>--- conflicted
+++ resolved
@@ -320,11 +320,7 @@
         <plugin>
           <groupId>org.eclipse.jetty.toolchain</groupId>
           <artifactId>jetty-version-maven-plugin</artifactId>
-<<<<<<< HEAD
-          <version>2.2</version>
-=======
           <version>2.3</version>
->>>>>>> 6d681ce9
         </plugin>
         <plugin>
           <groupId>org.apache.maven.plugins</groupId>
