//
//  ========================================================================
//  Copyright (c) 1995-2016 Mort Bay Consulting Pty. Ltd.
//  ------------------------------------------------------------------------
//  All rights reserved. This program and the accompanying materials
//  are made available under the terms of the Eclipse Public License v1.0
//  and Apache License v2.0 which accompanies this distribution.
//
//      The Eclipse Public License is available at
//      http://www.eclipse.org/legal/epl-v10.html
//
//      The Apache License v2.0 is available at
//      http://www.opensource.org/licenses/apache2.0.php
//
//  You may elect to redistribute this code under either of these licenses.
//  ========================================================================
//

package org.eclipse.jetty.http;

import java.nio.ByteBuffer;
import java.nio.charset.StandardCharsets;
import java.util.ArrayList;
import java.util.List;

import org.eclipse.jetty.http.HttpParser.State;
import org.eclipse.jetty.util.BufferUtil;
import org.hamcrest.Matchers;
import org.junit.Assert;
import org.junit.Before;
import org.junit.Test;

import static org.hamcrest.Matchers.containsString;
import static org.junit.Assert.assertThat;

public class HttpParserTest
{
    /**
     * Parse until {@link State#END} state.
     * If the parser is already in the END state, then it is {@link HttpParser#reset()} and re-parsed.
     *
     * @param parser The parser to test
     * @param buffer the buffer to parse
     * @throws IllegalStateException If the buffers have already been partially parsed.
     */
    public static void parseAll(HttpParser parser, ByteBuffer buffer)
    {
        if (parser.isState(State.END))
            parser.reset();
        if (!parser.isState(State.START))
            throw new IllegalStateException("!START");

        // continue parsing
        int remaining = buffer.remaining();
        while (!parser.isState(State.END) && remaining > 0)
        {
            int was_remaining = remaining;
            parser.parseNext(buffer);
            remaining = buffer.remaining();
            if (remaining == was_remaining)
                break;
        }
    }

    @Test
    public void HttpMethodTest()
    {
        Assert.assertNull(HttpMethod.lookAheadGet(BufferUtil.toBuffer("Wibble ")));
        Assert.assertNull(HttpMethod.lookAheadGet(BufferUtil.toBuffer("GET")));
        Assert.assertNull(HttpMethod.lookAheadGet(BufferUtil.toBuffer("MO")));

        Assert.assertEquals(HttpMethod.GET, HttpMethod.lookAheadGet(BufferUtil.toBuffer("GET ")));
        Assert.assertEquals(HttpMethod.MOVE, HttpMethod.lookAheadGet(BufferUtil.toBuffer("MOVE ")));

        ByteBuffer b = BufferUtil.allocateDirect(128);
        BufferUtil.append(b, BufferUtil.toBuffer("GET"));
        Assert.assertNull(HttpMethod.lookAheadGet(b));

        BufferUtil.append(b, BufferUtil.toBuffer(" "));
        Assert.assertEquals(HttpMethod.GET, HttpMethod.lookAheadGet(b));
    }

    @Test
    public void testLineParse_Mock_IP() throws Exception
    {
        ByteBuffer buffer = BufferUtil.toBuffer("POST /mock/127.0.0.1 HTTP/1.1\r\n" + "\r\n");

        HttpParser.RequestHandler handler = new Handler();
        HttpParser parser = new HttpParser(handler);
        parseAll(parser, buffer);
        Assert.assertEquals("POST", _methodOrVersion);
        Assert.assertEquals("/mock/127.0.0.1", _uriOrStatus);
        Assert.assertEquals("HTTP/1.1", _versionOrReason);
        Assert.assertEquals(-1, _headers);
    }

    @Test
    public void testLineParse0() throws Exception
    {
        ByteBuffer buffer = BufferUtil.toBuffer("POST /foo HTTP/1.0\r\n" + "\r\n");

        HttpParser.RequestHandler handler = new Handler();
        HttpParser parser = new HttpParser(handler);
        parseAll(parser, buffer);
        Assert.assertEquals("POST", _methodOrVersion);
        Assert.assertEquals("/foo", _uriOrStatus);
        Assert.assertEquals("HTTP/1.0", _versionOrReason);
        Assert.assertEquals(-1, _headers);
    }

    @Test
    public void testLineParse1_RFC2616() throws Exception
    {
        ByteBuffer buffer = BufferUtil.toBuffer("GET /999\r\n");

        HttpParser.RequestHandler handler = new Handler();
        HttpParser parser = new HttpParser(handler, HttpCompliance.RFC2616);
        parseAll(parser, buffer);

        Assert.assertNull(_bad);
        Assert.assertEquals("GET", _methodOrVersion);
        Assert.assertEquals("/999", _uriOrStatus);
        Assert.assertEquals("HTTP/0.9", _versionOrReason);
        Assert.assertEquals(-1, _headers);
        assertThat(_complianceViolation,containsString("0.9"));
    }

    @Test
    public void testLineParse1() throws Exception
    {
        ByteBuffer buffer = BufferUtil.toBuffer("GET /999\r\n");

        HttpParser.RequestHandler handler = new Handler();
        HttpParser parser = new HttpParser(handler);
        parseAll(parser, buffer);
        Assert.assertEquals("HTTP/0.9 not supported", _bad);
        Assert.assertNull(_complianceViolation);
    }

    @Test
    public void testLineParse2_RFC2616() throws Exception
    {
        ByteBuffer buffer = BufferUtil.toBuffer("POST /222  \r\n");

        HttpParser.RequestHandler handler = new Handler();
        HttpParser parser = new HttpParser(handler, HttpCompliance.RFC2616);
        parseAll(parser, buffer);

        Assert.assertNull(_bad);
        Assert.assertEquals("POST", _methodOrVersion);
        Assert.assertEquals("/222", _uriOrStatus);
        Assert.assertEquals("HTTP/0.9", _versionOrReason);
        Assert.assertEquals(-1, _headers);
        assertThat(_complianceViolation,containsString("0.9"));
    }

    @Test
    public void testLineParse2() throws Exception
    {
        ByteBuffer buffer = BufferUtil.toBuffer("POST /222  \r\n");

        _versionOrReason = null;
        HttpParser.RequestHandler handler = new Handler();
        HttpParser parser = new HttpParser(handler);
        parseAll(parser, buffer);
        Assert.assertEquals("HTTP/0.9 not supported", _bad);
        Assert.assertNull(_complianceViolation);
    }

    @Test
    public void testLineParse3() throws Exception
    {
        ByteBuffer buffer = BufferUtil.toBuffer("POST /fo\u0690 HTTP/1.0\r\n" + "\r\n", StandardCharsets.UTF_8);

        HttpParser.RequestHandler handler = new Handler();
        HttpParser parser = new HttpParser(handler);
        parseAll(parser, buffer);
        Assert.assertEquals("POST", _methodOrVersion);
        Assert.assertEquals("/fo\u0690", _uriOrStatus);
        Assert.assertEquals("HTTP/1.0", _versionOrReason);
        Assert.assertEquals(-1, _headers);
    }

    @Test
    public void testLineParse4() throws Exception
    {
        ByteBuffer buffer = BufferUtil.toBuffer("POST /foo?param=\u0690 HTTP/1.0\r\n" + "\r\n", StandardCharsets.UTF_8);

        HttpParser.RequestHandler handler = new Handler();
        HttpParser parser = new HttpParser(handler);
        parseAll(parser, buffer);
        Assert.assertEquals("POST", _methodOrVersion);
        Assert.assertEquals("/foo?param=\u0690", _uriOrStatus);
        Assert.assertEquals("HTTP/1.0", _versionOrReason);
        Assert.assertEquals(-1, _headers);
    }

    @Test
    public void testLongURLParse() throws Exception
    {
        ByteBuffer buffer = BufferUtil.toBuffer("POST /123456789abcdef/123456789abcdef/123456789abcdef/123456789abcdef/123456789abcdef/123456789abcdef/123456789abcdef/123456789abcdef/123456789abcdef/123456789abcdef/123456789abcdef/123456789abcdef/123456789abcdef/123456789abcdef/123456789abcdef/123456789abcdef/ HTTP/1.0\r\n" + "\r\n");

        HttpParser.RequestHandler handler = new Handler();
        HttpParser parser = new HttpParser(handler);
        parseAll(parser, buffer);
        Assert.assertEquals("POST", _methodOrVersion);
        Assert.assertEquals("/123456789abcdef/123456789abcdef/123456789abcdef/123456789abcdef/123456789abcdef/123456789abcdef/123456789abcdef/123456789abcdef/123456789abcdef/123456789abcdef/123456789abcdef/123456789abcdef/123456789abcdef/123456789abcdef/123456789abcdef/123456789abcdef/", _uriOrStatus);
        Assert.assertEquals("HTTP/1.0", _versionOrReason);
        Assert.assertEquals(-1, _headers);
    }

    @Test
    public void testConnect() throws Exception
    {
        ByteBuffer buffer = BufferUtil.toBuffer("CONNECT 192.168.1.2:80 HTTP/1.1\r\n" + "\r\n");
        HttpParser.RequestHandler handler = new Handler();
        HttpParser parser = new HttpParser(handler);
        parseAll(parser, buffer);
        Assert.assertEquals("CONNECT", _methodOrVersion);
        Assert.assertEquals("192.168.1.2:80", _uriOrStatus);
        Assert.assertEquals("HTTP/1.1", _versionOrReason);
        Assert.assertEquals(-1, _headers);
    }

    @Test
    public void testSimple() throws Exception
    {
        ByteBuffer buffer = BufferUtil.toBuffer(
                "GET / HTTP/1.0\r\n" +
                        "Host: localhost\r\n" +
                        "Connection: close\r\n" +
                        "\r\n");

        HttpParser.RequestHandler handler = new Handler();
        HttpParser parser = new HttpParser(handler);
        parseAll(parser, buffer);

        Assert.assertTrue(_headerCompleted);
        Assert.assertTrue(_messageCompleted);
        Assert.assertEquals("GET", _methodOrVersion);
        Assert.assertEquals("/", _uriOrStatus);
        Assert.assertEquals("HTTP/1.0", _versionOrReason);
        Assert.assertEquals("Host", _hdr[0]);
        Assert.assertEquals("localhost", _val[0]);
        Assert.assertEquals("Connection", _hdr[1]);
        Assert.assertEquals("close", _val[1]);
        Assert.assertEquals(1, _headers);
    }

    @Test
    public void testFoldedField2616() throws Exception
    {
        ByteBuffer buffer = BufferUtil.toBuffer(
                "GET / HTTP/1.0\r\n" +
                        "Host: localhost\r\n" +
                        "Name: value\r\n" +
                        " extra\r\n" +
                        "\r\n");

        HttpParser.RequestHandler handler = new Handler();
        HttpParser parser = new HttpParser(handler, HttpCompliance.RFC2616);
        parseAll(parser, buffer);

        Assert.assertThat(_bad, Matchers.nullValue());
        Assert.assertEquals("Host", _hdr[0]);
        Assert.assertEquals("localhost", _val[0]);
        Assert.assertEquals("Name", _hdr[1]);
        Assert.assertEquals("value extra", _val[1]);
        Assert.assertEquals(1, _headers);
        assertThat(_complianceViolation,containsString("folding"));
    }

    @Test
    public void testFoldedField7230() throws Exception
    {
        ByteBuffer buffer = BufferUtil.toBuffer(
                "GET / HTTP/1.0\r\n" +
                        "Host: localhost\r\n" +
                        "Name: value\r\n" +
                        " extra\r\n" +
                        "\r\n");

        HttpParser.RequestHandler handler = new Handler();
        HttpParser parser = new HttpParser(handler, 4096, HttpCompliance.RFC7230);
        parseAll(parser, buffer);

        Assert.assertThat(_bad, Matchers.notNullValue());
        Assert.assertThat(_bad, Matchers.containsString("Header Folding"));
        Assert.assertNull(_complianceViolation);
    }
    
    @Test
    public void testWhiteSpaceInName() throws Exception
    {
        ByteBuffer buffer = BufferUtil.toBuffer(
                "GET / HTTP/1.0\r\n" +
                        "Host: localhost\r\n" +
                        "N ame: value\r\n" +
                        "\r\n");

        HttpParser.RequestHandler handler = new Handler();
        HttpParser parser = new HttpParser(handler, 4096, HttpCompliance.RFC7230);
        parseAll(parser, buffer);

        Assert.assertThat(_bad, Matchers.notNullValue());
        Assert.assertThat(_bad, Matchers.containsString("Illegal character"));
    }
    
    @Test
    public void testWhiteSpaceAfterName() throws Exception
    {
        ByteBuffer buffer = BufferUtil.toBuffer(
                "GET / HTTP/1.0\r\n" +
                        "Host: localhost\r\n" +
                        "Name : value\r\n" +
                        "\r\n");

        HttpParser.RequestHandler handler = new Handler();
        HttpParser parser = new HttpParser(handler, 4096, HttpCompliance.RFC7230);
        parseAll(parser, buffer);

        Assert.assertThat(_bad, Matchers.notNullValue());
        Assert.assertThat(_bad, Matchers.containsString("Illegal character"));
    }
    
    @Test
    public void testNoValue() throws Exception
    {
        ByteBuffer buffer = BufferUtil.toBuffer(
                "GET / HTTP/1.0\r\n" +
                        "Host: localhost\r\n" +
                        "Name0: \r\n" +
                        "Name1:\r\n" +
                        "\r\n");

        HttpParser.RequestHandler handler = new Handler();
        HttpParser parser = new HttpParser(handler);
        parseAll(parser, buffer);

        Assert.assertTrue(_headerCompleted);
        Assert.assertTrue(_messageCompleted);
        Assert.assertEquals("GET", _methodOrVersion);
        Assert.assertEquals("/", _uriOrStatus);
        Assert.assertEquals("HTTP/1.0", _versionOrReason);
        Assert.assertEquals("Host", _hdr[0]);
        Assert.assertEquals("localhost", _val[0]);
        Assert.assertEquals("Name0", _hdr[1]);
        Assert.assertEquals("", _val[1]);
        Assert.assertEquals("Name1", _hdr[2]);
        Assert.assertEquals("", _val[2]);
        Assert.assertEquals(2, _headers);
    }

    @Test
    public void testNoColon2616() throws Exception
    {
        ByteBuffer buffer = BufferUtil.toBuffer(
                "GET / HTTP/1.0\r\n" +
                        "Host: localhost\r\n" +
                        "Name\r\n" +
                        "Other: value\r\n" +
                        "\r\n");

        HttpParser.RequestHandler handler = new Handler();
        HttpParser parser = new HttpParser(handler,HttpCompliance.RFC2616);
        parseAll(parser, buffer);

        Assert.assertTrue(_headerCompleted);
        Assert.assertTrue(_messageCompleted);
        Assert.assertEquals("GET", _methodOrVersion);
        Assert.assertEquals("/", _uriOrStatus);
        Assert.assertEquals("HTTP/1.0", _versionOrReason);
        Assert.assertEquals("Host", _hdr[0]);
        Assert.assertEquals("localhost", _val[0]);
        Assert.assertEquals("Name", _hdr[1]);
        Assert.assertEquals("", _val[1]);
        Assert.assertEquals("Other", _hdr[2]);
        Assert.assertEquals("value", _val[2]);
        Assert.assertEquals(2, _headers);
        assertThat(_complianceViolation,containsString("name only"));
    }
    
    @Test
    public void testNoColon7230() throws Exception
    {
        ByteBuffer buffer = BufferUtil.toBuffer(
                "GET / HTTP/1.0\r\n" +
                        "Host: localhost\r\n" +
                        "Name\r\n" +
                        "\r\n");

        HttpParser.RequestHandler handler = new Handler();
        HttpParser parser = new HttpParser(handler,HttpCompliance.RFC7230);
        parseAll(parser, buffer);
        Assert.assertThat(_bad, Matchers.containsString("Illegal character"));
        Assert.assertNull(_complianceViolation);
    }
    

    @Test
    public void testHeaderParseDirect() throws Exception
    {
        ByteBuffer b0 = BufferUtil.toBuffer(
                "GET / HTTP/1.0\r\n" +
                        "Host: localhost\r\n" +
                        "Header1: value1\r\n" +
                        "Header2:   value 2a  \r\n" +
                        "Header3: 3\r\n" +
                        "Header4:value4\r\n" +
                        "Server5: notServer\r\n" +
                        "HostHeader: notHost\r\n" +
                        "Connection: close\r\n" +
                        "Accept-Encoding: gzip, deflated\r\n" +
                        "Accept: unknown\r\n" +
                        "\r\n");
        ByteBuffer buffer = BufferUtil.allocateDirect(b0.capacity());
        int pos = BufferUtil.flipToFill(buffer);
        BufferUtil.put(b0, buffer);
        BufferUtil.flipToFlush(buffer, pos);

        HttpParser.RequestHandler handler = new Handler();
        HttpParser parser = new HttpParser(handler);
        parseAll(parser, buffer);

        Assert.assertEquals("GET", _methodOrVersion);
        Assert.assertEquals("/", _uriOrStatus);
        Assert.assertEquals("HTTP/1.0", _versionOrReason);
        Assert.assertEquals("Host", _hdr[0]);
        Assert.assertEquals("localhost", _val[0]);
        Assert.assertEquals("Header1", _hdr[1]);
        Assert.assertEquals("value1", _val[1]);
        Assert.assertEquals("Header2", _hdr[2]);
        Assert.assertEquals("value 2a", _val[2]);
        Assert.assertEquals("Header3", _hdr[3]);
        Assert.assertEquals("3", _val[3]);
        Assert.assertEquals("Header4", _hdr[4]);
        Assert.assertEquals("value4", _val[4]);
        Assert.assertEquals("Server5", _hdr[5]);
        Assert.assertEquals("notServer", _val[5]);
        Assert.assertEquals("HostHeader", _hdr[6]);
        Assert.assertEquals("notHost", _val[6]);
        Assert.assertEquals("Connection", _hdr[7]);
        Assert.assertEquals("close", _val[7]);
        Assert.assertEquals("Accept-Encoding", _hdr[8]);
        Assert.assertEquals("gzip, deflated", _val[8]);
        Assert.assertEquals("Accept", _hdr[9]);
        Assert.assertEquals("unknown", _val[9]);
        Assert.assertEquals(9, _headers);
    }

    @Test
    public void testHeaderParseCRLF() throws Exception
    {
        ByteBuffer buffer = BufferUtil.toBuffer(
                "GET / HTTP/1.0\r\n" +
                        "Host: localhost\r\n" +
                        "Header1: value1\r\n" +
                        "Header2:   value 2a  \r\n" +
                        "Header3: 3\r\n" +
                        "Header4:value4\r\n" +
                        "Server5: notServer\r\n" +
                        "HostHeader: notHost\r\n" +
                        "Connection: close\r\n" +
                        "Accept-Encoding: gzip, deflated\r\n" +
                        "Accept: unknown\r\n" +
                        "\r\n");
        HttpParser.RequestHandler handler = new Handler();
        HttpParser parser = new HttpParser(handler);
        parseAll(parser, buffer);

        Assert.assertEquals("GET", _methodOrVersion);
        Assert.assertEquals("/", _uriOrStatus);
        Assert.assertEquals("HTTP/1.0", _versionOrReason);
        Assert.assertEquals("Host", _hdr[0]);
        Assert.assertEquals("localhost", _val[0]);
        Assert.assertEquals("Header1", _hdr[1]);
        Assert.assertEquals("value1", _val[1]);
        Assert.assertEquals("Header2", _hdr[2]);
        Assert.assertEquals("value 2a", _val[2]);
        Assert.assertEquals("Header3", _hdr[3]);
        Assert.assertEquals("3", _val[3]);
        Assert.assertEquals("Header4", _hdr[4]);
        Assert.assertEquals("value4", _val[4]);
        Assert.assertEquals("Server5", _hdr[5]);
        Assert.assertEquals("notServer", _val[5]);
        Assert.assertEquals("HostHeader", _hdr[6]);
        Assert.assertEquals("notHost", _val[6]);
        Assert.assertEquals("Connection", _hdr[7]);
        Assert.assertEquals("close", _val[7]);
        Assert.assertEquals("Accept-Encoding", _hdr[8]);
        Assert.assertEquals("gzip, deflated", _val[8]);
        Assert.assertEquals("Accept", _hdr[9]);
        Assert.assertEquals("unknown", _val[9]);
        Assert.assertEquals(9, _headers);
    }

    @Test
    public void testHeaderParseLF() throws Exception
    {
        ByteBuffer buffer = BufferUtil.toBuffer(
                "GET / HTTP/1.0\n" +
                        "Host: localhost\n" +
                        "Header1: value1\n" +
                        "Header2:   value 2a value 2b  \n" +
                        "Header3: 3\n" +
                        "Header4:value4\n" +
                        "Server5: notServer\n" +
                        "HostHeader: notHost\n" +
                        "Connection: close\n" +
                        "Accept-Encoding: gzip, deflated\n" +
                        "Accept: unknown\n" +
                        "\n");
        HttpParser.RequestHandler handler = new Handler();
        HttpParser parser = new HttpParser(handler);
        parseAll(parser, buffer);

        Assert.assertEquals("GET", _methodOrVersion);
        Assert.assertEquals("/", _uriOrStatus);
        Assert.assertEquals("HTTP/1.0", _versionOrReason);
        Assert.assertEquals("Host", _hdr[0]);
        Assert.assertEquals("localhost", _val[0]);
        Assert.assertEquals("Header1", _hdr[1]);
        Assert.assertEquals("value1", _val[1]);
        Assert.assertEquals("Header2", _hdr[2]);
        Assert.assertEquals("value 2a value 2b", _val[2]);
        Assert.assertEquals("Header3", _hdr[3]);
        Assert.assertEquals("3", _val[3]);
        Assert.assertEquals("Header4", _hdr[4]);
        Assert.assertEquals("value4", _val[4]);
        Assert.assertEquals("Server5", _hdr[5]);
        Assert.assertEquals("notServer", _val[5]);
        Assert.assertEquals("HostHeader", _hdr[6]);
        Assert.assertEquals("notHost", _val[6]);
        Assert.assertEquals("Connection", _hdr[7]);
        Assert.assertEquals("close", _val[7]);
        Assert.assertEquals("Accept-Encoding", _hdr[8]);
        Assert.assertEquals("gzip, deflated", _val[8]);
        Assert.assertEquals("Accept", _hdr[9]);
        Assert.assertEquals("unknown", _val[9]);
        Assert.assertEquals(9, _headers);
    }

    @Test
    public void testQuoted() throws Exception
    {
        ByteBuffer buffer = BufferUtil.toBuffer(
                "GET / HTTP/1.0\n" +
                        "Name0: \"value0\"\t\n" +
                        "Name1: \"value\t1\"\n" +
                        "Name2: \"value\t2A\",\"value,2B\"\t\n" +
                        "\n");
        HttpParser.RequestHandler handler = new Handler();
        HttpParser parser = new HttpParser(handler);
        parseAll(parser, buffer);

        Assert.assertEquals("GET", _methodOrVersion);
        Assert.assertEquals("/", _uriOrStatus);
        Assert.assertEquals("HTTP/1.0", _versionOrReason);
        Assert.assertEquals("Name0", _hdr[0]);
        Assert.assertEquals("\"value0\"", _val[0]);
        Assert.assertEquals("Name1", _hdr[1]);
        Assert.assertEquals("\"value\t1\"", _val[1]);
        Assert.assertEquals("Name2", _hdr[2]);
        Assert.assertEquals("\"value\t2A\",\"value,2B\"", _val[2]);
        Assert.assertEquals(2, _headers);
    }

    @Test
    public void testEncodedHeader() throws Exception
    {
        ByteBuffer buffer = BufferUtil.allocate(4096);
        BufferUtil.flipToFill(buffer);
        BufferUtil.put(BufferUtil.toBuffer("GET "), buffer);
        buffer.put("/foo/\u0690/".getBytes(StandardCharsets.UTF_8));
        BufferUtil.put(BufferUtil.toBuffer(" HTTP/1.0\r\n"), buffer);
        BufferUtil.put(BufferUtil.toBuffer("Header1: "), buffer);
        buffer.put("\u00e6 \u00e6".getBytes(StandardCharsets.ISO_8859_1));
        BufferUtil.put(BufferUtil.toBuffer("  \r\n\r\n"), buffer);
        BufferUtil.flipToFlush(buffer, 0);

        HttpParser.RequestHandler handler = new Handler();
        HttpParser parser = new HttpParser(handler);
        parseAll(parser, buffer);

        Assert.assertEquals("GET", _methodOrVersion);
        Assert.assertEquals("/foo/\u0690/", _uriOrStatus);
        Assert.assertEquals("HTTP/1.0", _versionOrReason);
        Assert.assertEquals("Header1", _hdr[0]);
        Assert.assertEquals("\u00e6 \u00e6", _val[0]);
        Assert.assertEquals(0, _headers);
        Assert.assertEquals(null, _bad);
    }

    @Test
    public void testBadMethodEncoding() throws Exception
    {
        ByteBuffer buffer = BufferUtil.toBuffer(
                "G\u00e6T / HTTP/1.0\r\nHeader0: value0\r\n\n\n");

        HttpParser.RequestHandler handler = new Handler();
        HttpParser parser = new HttpParser(handler);
        parseAll(parser, buffer);
        Assert.assertThat(_bad, Matchers.notNullValue());
    }

    @Test
    public void testBadVersionEncoding() throws Exception
    {
        ByteBuffer buffer = BufferUtil.toBuffer(
                "GET / H\u00e6P/1.0\r\nHeader0: value0\r\n\n\n");

        HttpParser.RequestHandler handler = new Handler();
        HttpParser parser = new HttpParser(handler);
        parseAll(parser, buffer);
        Assert.assertThat(_bad, Matchers.notNullValue());
    }

    @Test
    public void testBadHeaderEncoding() throws Exception
    {
        ByteBuffer buffer = BufferUtil.toBuffer(
                "GET / HTTP/1.0\r\nH\u00e6der0: value0\r\n\n\n");

        HttpParser.RequestHandler handler = new Handler();
        HttpParser parser = new HttpParser(handler);
        parseAll(parser, buffer);
        Assert.assertThat(_bad, Matchers.notNullValue());
    }

    @Test
    public void testHeaderTab() throws Exception
    {
        ByteBuffer buffer = BufferUtil.toBuffer(
                "GET / HTTP/1.1\r\n" +
                        "Host: localhost\r\n" +
                        "Header: value\talternate\r\n" +
                        "\n\n");

        HttpParser.RequestHandler handler = new Handler();
        HttpParser parser = new HttpParser(handler);
        parseAll(parser, buffer);

        Assert.assertEquals("GET", _methodOrVersion);
        Assert.assertEquals("/", _uriOrStatus);
        Assert.assertEquals("HTTP/1.1", _versionOrReason);
        Assert.assertEquals("Host", _hdr[0]);
        Assert.assertEquals("localhost", _val[0]);
        Assert.assertEquals("Header", _hdr[1]);
        Assert.assertEquals("value\talternate", _val[1]);
    }

    @Test
    public void testCaseInsensitive() throws Exception
    {
        ByteBuffer buffer = BufferUtil.toBuffer(
                "get / http/1.0\r\n" +
                        "HOST: localhost\r\n" +
                        "cOnNeCtIoN: ClOsE\r\n" +
                        "\r\n");
        HttpParser.RequestHandler handler = new Handler();
        HttpParser parser = new HttpParser(handler, -1, HttpCompliance.RFC7230);
        parseAll(parser, buffer);
        Assert.assertNull(_bad);
        Assert.assertEquals("GET", _methodOrVersion);
        Assert.assertEquals("/", _uriOrStatus);
        Assert.assertEquals("HTTP/1.0", _versionOrReason);
        Assert.assertEquals("Host", _hdr[0]);
        Assert.assertEquals("localhost", _val[0]);
        Assert.assertEquals("Connection", _hdr[1]);
        Assert.assertEquals("close", _val[1]);
        Assert.assertEquals(1, _headers);
        Assert.assertNull(_complianceViolation);
    }

    @Test
    public void testCaseSensitiveLegacy() throws Exception
    {
        ByteBuffer buffer = BufferUtil.toBuffer(
                "gEt / http/1.0\r\n" +
                        "HOST: localhost\r\n" +
                        "cOnNeCtIoN: ClOsE\r\n" +
                        "\r\n");
        HttpParser.RequestHandler handler = new Handler();
        HttpParser parser = new HttpParser(handler, -1, HttpCompliance.LEGACY);
        parseAll(parser, buffer);
        Assert.assertNull(_bad);
        Assert.assertEquals("gEt", _methodOrVersion);
        Assert.assertEquals("/", _uriOrStatus);
        Assert.assertEquals("HTTP/1.0", _versionOrReason);
        Assert.assertEquals("HOST", _hdr[0]);
        Assert.assertEquals("localhost", _val[0]);
        Assert.assertEquals("cOnNeCtIoN", _hdr[1]);
        Assert.assertEquals("ClOsE", _val[1]);
        Assert.assertEquals(1, _headers);
        assertThat(_complianceViolation,containsString("case sensitive"));
    }

    @Test
    public void testSplitHeaderParse() throws Exception
    {
        ByteBuffer buffer = BufferUtil.toBuffer(
                "XXXXSPLIT / HTTP/1.0\r\n" +
                        "Host: localhost\r\n" +
                        "Header1: value1\r\n" +
                        "Header2:   value 2a  \r\n" +
                        "Header3: 3\r\n" +
                        "Header4:value4\r\n" +
                        "Server5: notServer\r\n" +
                        "\r\nZZZZ");
        buffer.position(2);
        buffer.limit(buffer.capacity() - 2);
        buffer = buffer.slice();

        for (int i = 0; i < buffer.capacity() - 4; i++)
        {
            HttpParser.RequestHandler handler = new Handler();
            HttpParser parser = new HttpParser(handler);

            buffer.position(2);
            buffer.limit(2 + i);

            if (!parser.parseNext(buffer))
            {
                // consumed all
                Assert.assertEquals(0, buffer.remaining());

                // parse the rest
                buffer.limit(buffer.capacity() - 2);
                parser.parseNext(buffer);
            }

            Assert.assertEquals("SPLIT", _methodOrVersion);
            Assert.assertEquals("/", _uriOrStatus);
            Assert.assertEquals("HTTP/1.0", _versionOrReason);
            Assert.assertEquals("Host", _hdr[0]);
            Assert.assertEquals("localhost", _val[0]);
            Assert.assertEquals("Header1", _hdr[1]);
            Assert.assertEquals("value1", _val[1]);
            Assert.assertEquals("Header2", _hdr[2]);
            Assert.assertEquals("value 2a", _val[2]);
            Assert.assertEquals("Header3", _hdr[3]);
            Assert.assertEquals("3", _val[3]);
            Assert.assertEquals("Header4", _hdr[4]);
            Assert.assertEquals("value4", _val[4]);
            Assert.assertEquals("Server5", _hdr[5]);
            Assert.assertEquals("notServer", _val[5]);
            Assert.assertEquals(5, _headers);
        }
    }

    @Test
    public void testChunkParse() throws Exception
    {
        ByteBuffer buffer = BufferUtil.toBuffer(
                "GET /chunk HTTP/1.0\r\n"
                        + "Header1: value1\r\n"
                        + "Transfer-Encoding: chunked\r\n"
                        + "\r\n"
                        + "a;\r\n"
                        + "0123456789\r\n"
                        + "1a\r\n"
                        + "ABCDEFGHIJKLMNOPQRSTUVWXYZ\r\n"
                        + "0\r\n"
                        + "\r\n");
        HttpParser.RequestHandler handler = new Handler();
        HttpParser parser = new HttpParser(handler);
        parseAll(parser, buffer);

        Assert.assertEquals("GET", _methodOrVersion);
        Assert.assertEquals("/chunk", _uriOrStatus);
        Assert.assertEquals("HTTP/1.0", _versionOrReason);
        Assert.assertEquals(1, _headers);
        Assert.assertEquals("Header1", _hdr[0]);
        Assert.assertEquals("value1", _val[0]);
        Assert.assertEquals("0123456789ABCDEFGHIJKLMNOPQRSTUVWXYZ", _content);

        Assert.assertTrue(_headerCompleted);
        Assert.assertTrue(_messageCompleted);
    }

    @Test
    public void testStartEOF() throws Exception
    {
        HttpParser.RequestHandler handler = new Handler();
        HttpParser parser = new HttpParser(handler);
        parser.atEOF();
        parser.parseNext(BufferUtil.EMPTY_BUFFER);

        Assert.assertTrue(_early);
        Assert.assertEquals(null, _bad);
    }

    @Test
    public void testEarlyEOF() throws Exception
    {
        ByteBuffer buffer = BufferUtil.toBuffer(
                "GET /uri HTTP/1.0\r\n"
                        + "Content-Length: 20\r\n"
                        + "\r\n"
                        + "0123456789");
        HttpParser.RequestHandler handler = new Handler();
        HttpParser parser = new HttpParser(handler);
        parser.atEOF();
        parseAll(parser, buffer);

        Assert.assertEquals("GET", _methodOrVersion);
        Assert.assertEquals("/uri", _uriOrStatus);
        Assert.assertEquals("HTTP/1.0", _versionOrReason);
        Assert.assertEquals("0123456789", _content);

        Assert.assertTrue(_early);
    }

    @Test
    public void testChunkEarlyEOF() throws Exception
    {
        ByteBuffer buffer = BufferUtil.toBuffer(
                "GET /chunk HTTP/1.0\r\n"
                        + "Header1: value1\r\n"
                        + "Transfer-Encoding: chunked\r\n"
                        + "\r\n"
                        + "a;\r\n"
                        + "0123456789\r\n");
        HttpParser.RequestHandler handler = new Handler();
        HttpParser parser = new HttpParser(handler);
        parser.atEOF();
        parseAll(parser, buffer);

        Assert.assertEquals("GET", _methodOrVersion);
        Assert.assertEquals("/chunk", _uriOrStatus);
        Assert.assertEquals("HTTP/1.0", _versionOrReason);
        Assert.assertEquals(1, _headers);
        Assert.assertEquals("Header1", _hdr[0]);
        Assert.assertEquals("value1", _val[0]);
        Assert.assertEquals("0123456789", _content);

        Assert.assertTrue(_early);
    }

    @Test
    public void testMultiParse() throws Exception
    {
        ByteBuffer buffer = BufferUtil.toBuffer(
                "GET /mp HTTP/1.0\r\n"
                        + "Connection: Keep-Alive\r\n"
                        + "Header1: value1\r\n"
                        + "Transfer-Encoding: chunked\r\n"
                        + "\r\n"
                        + "a;\r\n"
                        + "0123456789\r\n"
                        + "1a\r\n"
                        + "ABCDEFGHIJKLMNOPQRSTUVWXYZ\r\n"
                        + "0\r\n"

                        + "\r\n"

                        + "POST /foo HTTP/1.0\r\n"
                        + "Connection: Keep-Alive\r\n"
                        + "Header2: value2\r\n"
                        + "Content-Length: 0\r\n"
                        + "\r\n"

                        + "PUT /doodle HTTP/1.0\r\n"
                        + "Connection: close\r\n"
                        + "Header3: value3\r\n"
                        + "Content-Length: 10\r\n"
                        + "\r\n"
                        + "0123456789\r\n");

        HttpParser.RequestHandler handler = new Handler();
        HttpParser parser = new HttpParser(handler);
        parser.parseNext(buffer);
        Assert.assertEquals("GET", _methodOrVersion);
        Assert.assertEquals("/mp", _uriOrStatus);
        Assert.assertEquals("HTTP/1.0", _versionOrReason);
        Assert.assertEquals(2, _headers);
        Assert.assertEquals("Header1", _hdr[1]);
        Assert.assertEquals("value1", _val[1]);
        Assert.assertEquals("0123456789ABCDEFGHIJKLMNOPQRSTUVWXYZ", _content);

        parser.reset();
        init();
        parser.parseNext(buffer);
        Assert.assertEquals("POST", _methodOrVersion);
        Assert.assertEquals("/foo", _uriOrStatus);
        Assert.assertEquals("HTTP/1.0", _versionOrReason);
        Assert.assertEquals(2, _headers);
        Assert.assertEquals("Header2", _hdr[1]);
        Assert.assertEquals("value2", _val[1]);
        Assert.assertEquals(null, _content);

        parser.reset();
        init();
        parser.parseNext(buffer);
        parser.atEOF();
        Assert.assertEquals("PUT", _methodOrVersion);
        Assert.assertEquals("/doodle", _uriOrStatus);
        Assert.assertEquals("HTTP/1.0", _versionOrReason);
        Assert.assertEquals(2, _headers);
        Assert.assertEquals("Header3", _hdr[1]);
        Assert.assertEquals("value3", _val[1]);
        Assert.assertEquals("0123456789", _content);
    }

    @Test
    public void testMultiParseEarlyEOF() throws Exception
    {
        ByteBuffer buffer0 = BufferUtil.toBuffer(
                "GET /mp HTTP/1.0\r\n"
                        + "Connection: Keep-Alive\r\n");

        ByteBuffer buffer1 = BufferUtil.toBuffer("Header1: value1\r\n"
                + "Transfer-Encoding: chunked\r\n"
                + "\r\n"
                + "a;\r\n"
                + "0123456789\r\n"
                + "1a\r\n"
                + "ABCDEFGHIJKLMNOPQRSTUVWXYZ\r\n"
                + "0\r\n"

                + "\r\n"

                + "POST /foo HTTP/1.0\r\n"
                + "Connection: Keep-Alive\r\n"
                + "Header2: value2\r\n"
                + "Content-Length: 0\r\n"
                + "\r\n"

                + "PUT /doodle HTTP/1.0\r\n"
                + "Connection: close\r\n"
                + "Header3: value3\r\n"
                + "Content-Length: 10\r\n"
                + "\r\n"
                + "0123456789\r\n");

        HttpParser.RequestHandler handler = new Handler();
        HttpParser parser = new HttpParser(handler);
        parser.parseNext(buffer0);
        parser.atEOF();
        parser.parseNext(buffer1);
        Assert.assertEquals("GET", _methodOrVersion);
        Assert.assertEquals("/mp", _uriOrStatus);
        Assert.assertEquals("HTTP/1.0", _versionOrReason);
        Assert.assertEquals(2, _headers);
        Assert.assertEquals("Header1", _hdr[1]);
        Assert.assertEquals("value1", _val[1]);
        Assert.assertEquals("0123456789ABCDEFGHIJKLMNOPQRSTUVWXYZ", _content);

        parser.reset();
        init();
        parser.parseNext(buffer1);
        Assert.assertEquals("POST", _methodOrVersion);
        Assert.assertEquals("/foo", _uriOrStatus);
        Assert.assertEquals("HTTP/1.0", _versionOrReason);
        Assert.assertEquals(2, _headers);
        Assert.assertEquals("Header2", _hdr[1]);
        Assert.assertEquals("value2", _val[1]);
        Assert.assertEquals(null, _content);

        parser.reset();
        init();
        parser.parseNext(buffer1);
        Assert.assertEquals("PUT", _methodOrVersion);
        Assert.assertEquals("/doodle", _uriOrStatus);
        Assert.assertEquals("HTTP/1.0", _versionOrReason);
        Assert.assertEquals(2, _headers);
        Assert.assertEquals("Header3", _hdr[1]);
        Assert.assertEquals("value3", _val[1]);
        Assert.assertEquals("0123456789", _content);
    }

    @Test
    public void testResponseParse0() throws Exception
    {
        ByteBuffer buffer = BufferUtil.toBuffer(
                "HTTP/1.1 200 Correct\r\n"
                        + "Content-Length: 10\r\n"
                        + "Content-Type: text/plain\r\n"
                        + "\r\n"
                        + "0123456789\r\n");

        HttpParser.ResponseHandler handler = new Handler();
        HttpParser parser = new HttpParser(handler);
        parser.parseNext(buffer);
        Assert.assertEquals("HTTP/1.1", _methodOrVersion);
        Assert.assertEquals("200", _uriOrStatus);
        Assert.assertEquals("Correct", _versionOrReason);
        Assert.assertEquals(10, _content.length());
        Assert.assertTrue(_headerCompleted);
        Assert.assertTrue(_messageCompleted);
    }

    @Test
    public void testResponseParse1() throws Exception
    {
        ByteBuffer buffer = BufferUtil.toBuffer(
                "HTTP/1.1 304 Not-Modified\r\n"
                        + "Connection: close\r\n"
                        + "\r\n");

        HttpParser.ResponseHandler handler = new Handler();
        HttpParser parser = new HttpParser(handler);
        parser.parseNext(buffer);
        Assert.assertEquals("HTTP/1.1", _methodOrVersion);
        Assert.assertEquals("304", _uriOrStatus);
        Assert.assertEquals("Not-Modified", _versionOrReason);
        Assert.assertTrue(_headerCompleted);
        Assert.assertTrue(_messageCompleted);
    }

    @Test
    public void testResponseParse2() throws Exception
    {
        ByteBuffer buffer = BufferUtil.toBuffer(
                "HTTP/1.1 204 No-Content\r\n"
                        + "Header: value\r\n"
                        + "\r\n"

                        + "HTTP/1.1 200 Correct\r\n"
                        + "Content-Length: 10\r\n"
                        + "Content-Type: text/plain\r\n"
                        + "\r\n"
                        + "0123456789\r\n");

        HttpParser.ResponseHandler handler = new Handler();
        HttpParser parser = new HttpParser(handler);
        parser.parseNext(buffer);
        Assert.assertEquals("HTTP/1.1", _methodOrVersion);
        Assert.assertEquals("204", _uriOrStatus);
        Assert.assertEquals("No-Content", _versionOrReason);
        Assert.assertTrue(_headerCompleted);
        Assert.assertTrue(_messageCompleted);

        parser.reset();
        init();

        parser.parseNext(buffer);
        parser.atEOF();
        Assert.assertEquals("HTTP/1.1", _methodOrVersion);
        Assert.assertEquals("200", _uriOrStatus);
        Assert.assertEquals("Correct", _versionOrReason);
        Assert.assertEquals(_content.length(), 10);
        Assert.assertTrue(_headerCompleted);
        Assert.assertTrue(_messageCompleted);
    }

    @Test
    public void testResponseParse3() throws Exception
    {
        ByteBuffer buffer = BufferUtil.toBuffer(
                "HTTP/1.1 200\r\n"
                        + "Content-Length: 10\r\n"
                        + "Content-Type: text/plain\r\n"
                        + "\r\n"
                        + "0123456789\r\n");

        HttpParser.ResponseHandler handler = new Handler();
        HttpParser parser = new HttpParser(handler);
        parser.parseNext(buffer);
        Assert.assertEquals("HTTP/1.1", _methodOrVersion);
        Assert.assertEquals("200", _uriOrStatus);
        Assert.assertEquals(null, _versionOrReason);
        Assert.assertEquals(_content.length(), 10);
        Assert.assertTrue(_headerCompleted);
        Assert.assertTrue(_messageCompleted);
    }

    @Test
    public void testResponseParse4() throws Exception
    {
        ByteBuffer buffer = BufferUtil.toBuffer(
                "HTTP/1.1 200 \r\n"
                        + "Content-Length: 10\r\n"
                        + "Content-Type: text/plain\r\n"
                        + "\r\n"
                        + "0123456789\r\n");

        HttpParser.ResponseHandler handler = new Handler();
        HttpParser parser = new HttpParser(handler);
        parser.parseNext(buffer);
        Assert.assertEquals("HTTP/1.1", _methodOrVersion);
        Assert.assertEquals("200", _uriOrStatus);
        Assert.assertEquals(null, _versionOrReason);
        Assert.assertEquals(_content.length(), 10);
        Assert.assertTrue(_headerCompleted);
        Assert.assertTrue(_messageCompleted);
    }

    @Test
    public void testResponseEOFContent() throws Exception
    {
        ByteBuffer buffer = BufferUtil.toBuffer(
                "HTTP/1.1 200 \r\n"
                        + "Content-Type: text/plain\r\n"
                        + "\r\n"
                        + "0123456789\r\n");

        HttpParser.ResponseHandler handler = new Handler();
        HttpParser parser = new HttpParser(handler);
        parser.atEOF();
        parser.parseNext(buffer);

        Assert.assertEquals("HTTP/1.1", _methodOrVersion);
        Assert.assertEquals("200", _uriOrStatus);
        Assert.assertEquals(null, _versionOrReason);
        Assert.assertEquals(12, _content.length());
        Assert.assertEquals("0123456789\r\n", _content);
        Assert.assertTrue(_headerCompleted);
        Assert.assertTrue(_messageCompleted);
    }

    @Test
    public void testResponse304WithContentLength() throws Exception
    {
        ByteBuffer buffer = BufferUtil.toBuffer(
                "HTTP/1.1 304 found\r\n"
                        + "Content-Length: 10\r\n"
                        + "\r\n");

        HttpParser.ResponseHandler handler = new Handler();
        HttpParser parser = new HttpParser(handler);
        parser.parseNext(buffer);
        Assert.assertEquals("HTTP/1.1", _methodOrVersion);
        Assert.assertEquals("304", _uriOrStatus);
        Assert.assertEquals("found", _versionOrReason);
        Assert.assertEquals(null, _content);
        Assert.assertTrue(_headerCompleted);
        Assert.assertTrue(_messageCompleted);
    }

    @Test
    public void testResponse101WithTransferEncoding() throws Exception
    {
        ByteBuffer buffer = BufferUtil.toBuffer(
                "HTTP/1.1 101 switching protocols\r\n"
                        + "Transfer-Encoding: chunked\r\n"
                        + "\r\n");

        HttpParser.ResponseHandler handler = new Handler();
        HttpParser parser = new HttpParser(handler);
        parser.parseNext(buffer);
        Assert.assertEquals("HTTP/1.1", _methodOrVersion);
        Assert.assertEquals("101", _uriOrStatus);
        Assert.assertEquals("switching protocols", _versionOrReason);
        Assert.assertEquals(null, _content);
        Assert.assertTrue(_headerCompleted);
        Assert.assertTrue(_messageCompleted);
    }

    @Test
    public void testSeekEOF() throws Exception
    {
        ByteBuffer buffer = BufferUtil.toBuffer(
                "HTTP/1.1 200 OK\r\n"
                        + "Content-Length: 0\r\n"
                        + "Connection: close\r\n"
                        + "\r\n"
                        + "\r\n" // extra CRLF ignored
                        + "HTTP/1.1 400 OK\r\n");  // extra data causes close ??

        HttpParser.ResponseHandler handler = new Handler();
        HttpParser parser = new HttpParser(handler);

        parser.parseNext(buffer);
        Assert.assertEquals("HTTP/1.1", _methodOrVersion);
        Assert.assertEquals("200", _uriOrStatus);
        Assert.assertEquals("OK", _versionOrReason);
        Assert.assertEquals(null, _content);
        Assert.assertTrue(_headerCompleted);
        Assert.assertTrue(_messageCompleted);

        parser.close();
        parser.reset();
        parser.parseNext(buffer);
        Assert.assertFalse(buffer.hasRemaining());
        Assert.assertEquals(HttpParser.State.CLOSE, parser.getState());
        parser.atEOF();
        parser.parseNext(BufferUtil.EMPTY_BUFFER);
        Assert.assertEquals(HttpParser.State.CLOSED, parser.getState());
    }

    @Test
    public void testNoURI() throws Exception
    {
        ByteBuffer buffer = BufferUtil.toBuffer(
                "GET\r\n"
                        + "Content-Length: 0\r\n"
                        + "Connection: close\r\n"
                        + "\r\n");

        HttpParser.RequestHandler handler = new Handler();
        HttpParser parser = new HttpParser(handler);

        parser.parseNext(buffer);
        Assert.assertEquals(null, _methodOrVersion);
        Assert.assertEquals("No URI", _bad);
        Assert.assertFalse(buffer.hasRemaining());
        Assert.assertEquals(HttpParser.State.CLOSE, parser.getState());
        parser.atEOF();
        parser.parseNext(BufferUtil.EMPTY_BUFFER);
        Assert.assertEquals(HttpParser.State.CLOSED, parser.getState());
    }

    @Test
    public void testNoURI2() throws Exception
    {
        ByteBuffer buffer = BufferUtil.toBuffer(
                "GET \r\n"
                        + "Content-Length: 0\r\n"
                        + "Connection: close\r\n"
                        + "\r\n");

        HttpParser.RequestHandler handler = new Handler();
        HttpParser parser = new HttpParser(handler);

        parser.parseNext(buffer);
        Assert.assertEquals(null, _methodOrVersion);
        Assert.assertEquals("No URI", _bad);
        Assert.assertFalse(buffer.hasRemaining());
        Assert.assertEquals(HttpParser.State.CLOSE, parser.getState());
        parser.atEOF();
        parser.parseNext(BufferUtil.EMPTY_BUFFER);
        Assert.assertEquals(HttpParser.State.CLOSED, parser.getState());
    }

    @Test
    public void testUnknownReponseVersion() throws Exception
    {
        ByteBuffer buffer = BufferUtil.toBuffer(
                "HPPT/7.7 200 OK\r\n"
                        + "Content-Length: 0\r\n"
                        + "Connection: close\r\n"
                        + "\r\n");

        HttpParser.ResponseHandler handler = new Handler();
        HttpParser parser = new HttpParser(handler);

        parser.parseNext(buffer);
        Assert.assertEquals(null, _methodOrVersion);
        Assert.assertEquals("Unknown Version", _bad);
        Assert.assertFalse(buffer.hasRemaining());
        Assert.assertEquals(HttpParser.State.CLOSE, parser.getState());
        parser.atEOF();
        parser.parseNext(BufferUtil.EMPTY_BUFFER);
        Assert.assertEquals(HttpParser.State.CLOSED, parser.getState());

    }

    @Test
    public void testNoStatus() throws Exception
    {
        ByteBuffer buffer = BufferUtil.toBuffer(
                "HTTP/1.1\r\n"
                        + "Content-Length: 0\r\n"
                        + "Connection: close\r\n"
                        + "\r\n");

        HttpParser.ResponseHandler handler = new Handler();
        HttpParser parser = new HttpParser(handler);

        parser.parseNext(buffer);
        Assert.assertEquals(null, _methodOrVersion);
        Assert.assertEquals("No Status", _bad);
        Assert.assertFalse(buffer.hasRemaining());
        Assert.assertEquals(HttpParser.State.CLOSE, parser.getState());
        parser.atEOF();
        parser.parseNext(BufferUtil.EMPTY_BUFFER);
        Assert.assertEquals(HttpParser.State.CLOSED, parser.getState());
    }

    @Test
    public void testNoStatus2() throws Exception
    {
        ByteBuffer buffer = BufferUtil.toBuffer(
                "HTTP/1.1 \r\n"
                        + "Content-Length: 0\r\n"
                        + "Connection: close\r\n"
                        + "\r\n");

        HttpParser.ResponseHandler handler = new Handler();
        HttpParser parser = new HttpParser(handler);

        parser.parseNext(buffer);
        Assert.assertEquals(null, _methodOrVersion);
        Assert.assertEquals("No Status", _bad);
        Assert.assertFalse(buffer.hasRemaining());
        Assert.assertEquals(HttpParser.State.CLOSE, parser.getState());
        parser.atEOF();
        parser.parseNext(BufferUtil.EMPTY_BUFFER);
        Assert.assertEquals(HttpParser.State.CLOSED, parser.getState());
    }

    @Test
    public void testBadRequestVersion() throws Exception
    {
        ByteBuffer buffer = BufferUtil.toBuffer(
                "GET / HPPT/7.7\r\n"
                        + "Content-Length: 0\r\n"
                        + "Connection: close\r\n"
                        + "\r\n");

        HttpParser.RequestHandler handler = new Handler();
        HttpParser parser = new HttpParser(handler);

        parser.parseNext(buffer);
        Assert.assertEquals(null, _methodOrVersion);
        Assert.assertEquals("Unknown Version", _bad);
        Assert.assertFalse(buffer.hasRemaining());
        Assert.assertEquals(HttpParser.State.CLOSE, parser.getState());
        parser.atEOF();
        parser.parseNext(BufferUtil.EMPTY_BUFFER);
        Assert.assertEquals(HttpParser.State.CLOSED, parser.getState());

        buffer = BufferUtil.toBuffer(
                "GET / HTTP/1.01\r\n"
                        + "Content-Length: 0\r\n"
                        + "Connection: close\r\n"
                        + "\r\n");

        handler = new Handler();
        parser = new HttpParser(handler);

        parser.parseNext(buffer);
        Assert.assertEquals(null, _methodOrVersion);
        Assert.assertEquals("Unknown Version", _bad);
        Assert.assertFalse(buffer.hasRemaining());
        Assert.assertEquals(HttpParser.State.CLOSE, parser.getState());
        parser.atEOF();
        parser.parseNext(BufferUtil.EMPTY_BUFFER);
        Assert.assertEquals(HttpParser.State.CLOSED, parser.getState());
    }

    @Test
    public void testBadCR() throws Exception
    {
        ByteBuffer buffer = BufferUtil.toBuffer(
                "GET / HTTP/1.0\r\n"
                        + "Content-Length: 0\r"
                        + "Connection: close\r"
                        + "\r");

        HttpParser.RequestHandler handler = new Handler();
        HttpParser parser = new HttpParser(handler);

        parser.parseNext(buffer);
        Assert.assertEquals("Bad EOL", _bad);
        Assert.assertFalse(buffer.hasRemaining());
        Assert.assertEquals(HttpParser.State.CLOSE, parser.getState());
        parser.atEOF();
        parser.parseNext(BufferUtil.EMPTY_BUFFER);
        Assert.assertEquals(HttpParser.State.CLOSED, parser.getState());

        buffer = BufferUtil.toBuffer(
                "GET / HTTP/1.0\r"
                        + "Content-Length: 0\r"
                        + "Connection: close\r"
                        + "\r");

        handler = new Handler();
        parser = new HttpParser(handler);

        parser.parseNext(buffer);
        Assert.assertEquals("Bad EOL", _bad);
        Assert.assertFalse(buffer.hasRemaining());
        Assert.assertEquals(HttpParser.State.CLOSE, parser.getState());
        parser.atEOF();
        parser.parseNext(BufferUtil.EMPTY_BUFFER);
        Assert.assertEquals(HttpParser.State.CLOSED, parser.getState());
    }

    @Test
    public void testBadContentLength0() throws Exception
    {
        ByteBuffer buffer = BufferUtil.toBuffer(
                "GET / HTTP/1.0\r\n"
                        + "Content-Length: abc\r\n"
                        + "Connection: close\r\n"
                        + "\r\n");

        HttpParser.RequestHandler handler = new Handler();
        HttpParser parser = new HttpParser(handler);

        parser.parseNext(buffer);
        Assert.assertEquals("GET", _methodOrVersion);
        Assert.assertEquals("Invalid Content-Length Value", _bad);
        Assert.assertFalse(buffer.hasRemaining());
        Assert.assertEquals(HttpParser.State.CLOSE, parser.getState());
        parser.atEOF();
        parser.parseNext(BufferUtil.EMPTY_BUFFER);
        Assert.assertEquals(HttpParser.State.CLOSED, parser.getState());
    }

    @Test
    public void testBadContentLength1() throws Exception
    {
        ByteBuffer buffer = BufferUtil.toBuffer(
                "GET / HTTP/1.0\r\n"
                        + "Content-Length: 9999999999999999999999999999999999999999999999\r\n"
                        + "Connection: close\r\n"
                        + "\r\n");

        HttpParser.RequestHandler handler = new Handler();
        HttpParser parser = new HttpParser(handler);

        parser.parseNext(buffer);
        Assert.assertEquals("GET", _methodOrVersion);
        Assert.assertEquals("Invalid Content-Length Value", _bad);
        Assert.assertFalse(buffer.hasRemaining());
        Assert.assertEquals(HttpParser.State.CLOSE, parser.getState());
        parser.atEOF();
        parser.parseNext(BufferUtil.EMPTY_BUFFER);
        Assert.assertEquals(HttpParser.State.CLOSED, parser.getState());
    }

    @Test
    public void testBadContentLength2() throws Exception
    {
        ByteBuffer buffer = BufferUtil.toBuffer(
                "GET / HTTP/1.0\r\n"
                        + "Content-Length: 1.5\r\n"
                        + "Connection: close\r\n"
                        + "\r\n");

        HttpParser.RequestHandler handler = new Handler();
        HttpParser parser = new HttpParser(handler);

        parser.parseNext(buffer);
        Assert.assertEquals("GET", _methodOrVersion);
        Assert.assertEquals("Invalid Content-Length Value", _bad);
        Assert.assertFalse(buffer.hasRemaining());
        Assert.assertEquals(HttpParser.State.CLOSE, parser.getState());
        parser.atEOF();
        parser.parseNext(BufferUtil.EMPTY_BUFFER);
        Assert.assertEquals(HttpParser.State.CLOSED, parser.getState());
    }

    @Test
    public void testDuplicateContentLengthWithLargerThenCorrectValue()
    {
        ByteBuffer buffer = BufferUtil.toBuffer(
                "POST / HTTP/1.1\r\n"
                        + "Content-Length: 2\r\n"
                        + "Content-Length: 1\r\n"
                        + "Connection: close\r\n"
                        + "\r\n"
                        + "X");

        HttpParser.RequestHandler handler = new Handler();
        HttpParser parser = new HttpParser(handler);

        parser.parseNext(buffer);
        Assert.assertEquals("POST", _methodOrVersion);
        Assert.assertEquals("Duplicate Content-Length", _bad);
        Assert.assertFalse(buffer.hasRemaining());
        Assert.assertEquals(HttpParser.State.CLOSE, parser.getState());
        parser.atEOF();
        parser.parseNext(BufferUtil.EMPTY_BUFFER);
        Assert.assertEquals(HttpParser.State.CLOSED, parser.getState());
    }

    @Test
    public void testDuplicateContentLengthWithCorrectThenLargerValue()
    {
        ByteBuffer buffer = BufferUtil.toBuffer(
                "POST / HTTP/1.1\r\n"
                        + "Content-Length: 1\r\n"
                        + "Content-Length: 2\r\n"
                        + "Connection: close\r\n"
                        + "\r\n"
                        + "X");

        HttpParser.RequestHandler handler = new Handler();
        HttpParser parser = new HttpParser(handler);

        parser.parseNext(buffer);
        Assert.assertEquals("POST", _methodOrVersion);
        Assert.assertEquals("Duplicate Content-Length", _bad);
        Assert.assertFalse(buffer.hasRemaining());
        Assert.assertEquals(HttpParser.State.CLOSE, parser.getState());
        parser.atEOF();
        parser.parseNext(BufferUtil.EMPTY_BUFFER);
        Assert.assertEquals(HttpParser.State.CLOSED, parser.getState());
    }

    @Test
    public void testTransferEncodingChunkedThenContentLength()
    {
        ByteBuffer buffer = BufferUtil.toBuffer(
                "POST /chunk HTTP/1.1\r\n"
                        + "Host: localhost\r\n"
                        + "Transfer-Encoding: chunked\r\n"
                        + "Content-Length: 1\r\n"
                        + "\r\n"
                        + "1\r\n"
                        + "X\r\n"
                        + "0\r\n"
                        + "\r\n");

        HttpParser.RequestHandler handler = new Handler();
        HttpParser parser = new HttpParser(handler);
        parseAll(parser, buffer);

        Assert.assertEquals("POST", _methodOrVersion);
        Assert.assertEquals("/chunk", _uriOrStatus);
        Assert.assertEquals("HTTP/1.1", _versionOrReason);
        Assert.assertEquals("X", _content);

        Assert.assertTrue(_headerCompleted);
        Assert.assertTrue(_messageCompleted);
    }

    @Test
    public void testContentLengthThenTransferEncodingChunked()
    {
        ByteBuffer buffer = BufferUtil.toBuffer(
                "POST /chunk HTTP/1.1\r\n"
                        + "Host: localhost\r\n"
                        + "Content-Length: 1\r\n"
                        + "Transfer-Encoding: chunked\r\n"
                        + "\r\n"
                        + "1\r\n"
                        + "X\r\n"
                        + "0\r\n"
                        + "\r\n");

        HttpParser.RequestHandler handler = new Handler();
        HttpParser parser = new HttpParser(handler);
        parseAll(parser, buffer);

        Assert.assertEquals("POST", _methodOrVersion);
        Assert.assertEquals("/chunk", _uriOrStatus);
        Assert.assertEquals("HTTP/1.1", _versionOrReason);
        Assert.assertEquals("X", _content);

        Assert.assertTrue(_headerCompleted);
        Assert.assertTrue(_messageCompleted);
    }

    @Test
    public void testHost() throws Exception
    {
        ByteBuffer buffer = BufferUtil.toBuffer(
                "GET / HTTP/1.1\r\n"
                        + "Host: host\r\n"
                        + "Connection: close\r\n"
                        + "\r\n");

        HttpParser.RequestHandler handler = new Handler();
        HttpParser parser = new HttpParser(handler);
        parser.parseNext(buffer);
        Assert.assertEquals("host", _host);
        Assert.assertEquals(0, _port);
    }

    @Test
    public void testUriHost11() throws Exception
    {
        ByteBuffer buffer = BufferUtil.toBuffer(
                "GET http://host/ HTTP/1.1\r\n"
                        + "Connection: close\r\n"
                        + "\r\n");

        HttpParser.RequestHandler handler = new Handler();
        HttpParser parser = new HttpParser(handler);
        parser.parseNext(buffer);
        Assert.assertEquals("No Host", _bad);
        Assert.assertEquals("http://host/", _uriOrStatus);
        Assert.assertEquals(0, _port);
    }

    @Test
    public void testUriHost10() throws Exception
    {
        ByteBuffer buffer = BufferUtil.toBuffer(
                "GET http://host/ HTTP/1.0\r\n"
                        + "\r\n");

        HttpParser.RequestHandler handler = new Handler();
        HttpParser parser = new HttpParser(handler);
        parser.parseNext(buffer);
        Assert.assertNull(_bad);
        Assert.assertEquals("http://host/", _uriOrStatus);
        Assert.assertEquals(0, _port);
    }

    @Test
    public void testNoHost() throws Exception
    {
        ByteBuffer buffer = BufferUtil.toBuffer(
                "GET / HTTP/1.1\r\n"
                        + "Connection: close\r\n"
                        + "\r\n");

        HttpParser.RequestHandler handler = new Handler();
        HttpParser parser = new HttpParser(handler);
        parser.parseNext(buffer);
        Assert.assertEquals("No Host", _bad);
    }

    @Test
    public void testIPHost() throws Exception
    {
        ByteBuffer buffer = BufferUtil.toBuffer(
                "GET / HTTP/1.1\r\n"
                        + "Host: 192.168.0.1\r\n"
                        + "Connection: close\r\n"
                        + "\r\n");

        HttpParser.RequestHandler handler = new Handler();
        HttpParser parser = new HttpParser(handler);
        parser.parseNext(buffer);
        Assert.assertEquals("192.168.0.1", _host);
        Assert.assertEquals(0, _port);
    }

    @Test
    public void testIPv6Host() throws Exception
    {
        ByteBuffer buffer = BufferUtil.toBuffer(
                "GET / HTTP/1.1\r\n"
                        + "Host: [::1]\r\n"
                        + "Connection: close\r\n"
                        + "\r\n");

        HttpParser.RequestHandler handler = new Handler();
        HttpParser parser = new HttpParser(handler);
        parser.parseNext(buffer);
        Assert.assertEquals("[::1]", _host);
        Assert.assertEquals(0, _port);
    }

    @Test
    public void testBadIPv6Host() throws Exception
    {
        ByteBuffer buffer = BufferUtil.toBuffer(
                "GET / HTTP/1.1\r\n"
                        + "Host: [::1\r\n"
                        + "Connection: close\r\n"
                        + "\r\n");

        HttpParser.RequestHandler handler = new Handler();
        HttpParser parser = new HttpParser(handler);
        parser.parseNext(buffer);
<<<<<<< HEAD
        Assert.assertThat(_bad, Matchers.containsString("Bad"));
=======
        assertEquals("Bad Host header",_bad);
>>>>>>> 0155ae76
    }

    @Test
    public void testHostPort() throws Exception
    {
        ByteBuffer buffer = BufferUtil.toBuffer(
                "GET / HTTP/1.1\r\n"
                        + "Host: myhost:8888\r\n"
                        + "Connection: close\r\n"
                        + "\r\n");

        HttpParser.RequestHandler handler = new Handler();
        HttpParser parser = new HttpParser(handler);
        parser.parseNext(buffer);
        Assert.assertEquals("myhost", _host);
        Assert.assertEquals(8888, _port);
    }

    @Test
    public void testHostBadPort() throws Exception
    {
        ByteBuffer buffer = BufferUtil.toBuffer(
                "GET / HTTP/1.1\r\n"
                        + "Host: myhost:testBadPort\r\n"
                        + "Connection: close\r\n"
                        + "\r\n");

        HttpParser.RequestHandler handler = new Handler();
        HttpParser parser = new HttpParser(handler);
        parser.parseNext(buffer);
        Assert.assertThat(_bad, Matchers.containsString("Bad Host"));
    }

    @Test
    public void testIPHostPort() throws Exception
    {
        ByteBuffer buffer = BufferUtil.toBuffer(
                "GET / HTTP/1.1\r\n"
                        + "Host: 192.168.0.1:8888\r\n"
                        + "Connection: close\r\n"
                        + "\r\n");

        HttpParser.RequestHandler handler = new Handler();
        HttpParser parser = new HttpParser(handler);
        parser.parseNext(buffer);
        Assert.assertEquals("192.168.0.1", _host);
        Assert.assertEquals(8888, _port);
    }

    @Test
    public void testIPv6HostPort() throws Exception
    {
        ByteBuffer buffer = BufferUtil.toBuffer(
                "GET / HTTP/1.1\r\n"
                        + "Host: [::1]:8888\r\n"
                        + "Connection: close\r\n"
                        + "\r\n");

        HttpParser.RequestHandler handler = new Handler();
        HttpParser parser = new HttpParser(handler);
        parser.parseNext(buffer);
        Assert.assertEquals("[::1]", _host);
        Assert.assertEquals(8888, _port);
    }

    @Test
    public void testEmptyHostPort() throws Exception
    {
        ByteBuffer buffer = BufferUtil.toBuffer(
                "GET / HTTP/1.1\r\n"
                        + "Host:\r\n"
                        + "Connection: close\r\n"
                        + "\r\n");

        HttpParser.RequestHandler handler = new Handler();
        HttpParser parser = new HttpParser(handler);
        parser.parseNext(buffer);
        Assert.assertEquals(null, _host);
        Assert.assertEquals(null, _bad);
    }
    @Test
    public void testCachedField() throws Exception
    {
        ByteBuffer buffer = BufferUtil.toBuffer(
                "GET / HTTP/1.1\r\n" +
                        "Host: www.smh.com.au\r\n" +
                        "\r\n");

        HttpParser.RequestHandler handler = new Handler();
        HttpParser parser = new HttpParser(handler);
        parseAll(parser, buffer);
        Assert.assertEquals("www.smh.com.au", parser.getFieldCache().get("Host: www.smh.com.au").getValue());
        HttpField field = _fields.get(0);

        buffer.position(0);
        parseAll(parser, buffer);
        Assert.assertTrue(field == _fields.get(0));
    }

    @Test
    public void testParseRequest() throws Exception
    {
        ByteBuffer buffer = BufferUtil.toBuffer(
                "GET / HTTP/1.1\r\n" +
                        "Host: localhost\r\n" +
                        "Header1: value1\r\n" +
                        "Connection: close\r\n" +
                        "Accept-Encoding: gzip, deflated\r\n" +
                        "Accept: unknown\r\n" +
                        "\r\n");

        HttpParser.RequestHandler handler = new Handler();
        HttpParser parser = new HttpParser(handler);
        parser.parseNext(buffer);

        Assert.assertEquals("GET", _methodOrVersion);
        Assert.assertEquals("/", _uriOrStatus);
        Assert.assertEquals("HTTP/1.1", _versionOrReason);
        Assert.assertEquals("Host", _hdr[0]);
        Assert.assertEquals("localhost", _val[0]);
        Assert.assertEquals("Connection", _hdr[2]);
        Assert.assertEquals("close", _val[2]);
        Assert.assertEquals("Accept-Encoding", _hdr[3]);
        Assert.assertEquals("gzip, deflated", _val[3]);
        Assert.assertEquals("Accept", _hdr[4]);
        Assert.assertEquals("unknown", _val[4]);
    }

    @Test
    public void testHTTP2Preface() throws Exception
    {
        ByteBuffer buffer = BufferUtil.toBuffer(
                "PRI * HTTP/2.0\r\n" +
                        "\r\n" +
                        "SM\r\n" +
                        "\r\n");

        HttpParser.RequestHandler handler = new Handler();
        HttpParser parser = new HttpParser(handler);
        parseAll(parser, buffer);

        Assert.assertTrue(_headerCompleted);
        Assert.assertTrue(_messageCompleted);
        Assert.assertEquals("PRI", _methodOrVersion);
        Assert.assertEquals("*", _uriOrStatus);
        Assert.assertEquals("HTTP/2.0", _versionOrReason);
        Assert.assertEquals(-1, _headers);
        Assert.assertEquals(null, _bad);
    }

    @Before
    public void init()
    {
        _bad = null;
        _content = null;
        _methodOrVersion = null;
        _uriOrStatus = null;
        _versionOrReason = null;
        _hdr = null;
        _val = null;
        _headers = 0;
        _headerCompleted = false;
        _messageCompleted = false;
        _complianceViolation = null;
    }

    private String _host;
    private int _port;
    private String _bad;
    private String _content;
    private String _methodOrVersion;
    private String _uriOrStatus;
    private String _versionOrReason;
    private List<HttpField> _fields = new ArrayList<>();
    private String[] _hdr;
    private String[] _val;
    private int _headers;
    private boolean _early;
    private boolean _headerCompleted;
    private boolean _messageCompleted;
    private String _complianceViolation;

    private class Handler implements HttpParser.RequestHandler, HttpParser.ResponseHandler, HttpParser.ComplianceHandler
    {
        private HttpFields fields;

        @Override
        public boolean content(ByteBuffer ref)
        {
            if (_content == null)
                _content = "";
            String c = BufferUtil.toString(ref, StandardCharsets.UTF_8);
            _content = _content + c;
            ref.position(ref.limit());
            return false;
        }

        @Override
        public boolean startRequest(String method, String uri, HttpVersion version)
        {
            _fields.clear();
            _headers = -1;
            _hdr = new String[10];
            _val = new String[10];
            _methodOrVersion = method;
            _uriOrStatus = uri;
            _versionOrReason = version == null ? null : version.asString();

            fields = new HttpFields();
            _messageCompleted = false;
            _headerCompleted = false;
            _early = false;
            return false;
        }

        @Override
        public void parsedHeader(HttpField field)
        {
            _fields.add(field);
            _hdr[++_headers] = field.getName();
            _val[_headers] = field.getValue();

            if (field instanceof HostPortHttpField)
            {
                HostPortHttpField hpfield = (HostPortHttpField)field;
                _host = hpfield.getHost();
                _port = hpfield.getPort();
            }
        }

        @Override
        public boolean headerComplete()
        {
            _content = null;
            String s0 = fields.toString();
            String s1 = fields.toString();
            if (!s0.equals(s1))
            {
                throw new IllegalStateException();
            }

            _headerCompleted = true;
            return false;
        }

        @Override
        public boolean messageComplete()
        {
            _messageCompleted = true;
            return true;
        }

        @Override
        public void badMessage(int status, String reason)
        {
            _bad = reason == null ? ("" + status) : reason;
        }

        @Override
        public boolean startResponse(HttpVersion version, int status, String reason)
        {
            _fields.clear();
            _methodOrVersion = version.asString();
            _uriOrStatus = Integer.toString(status);
            _versionOrReason = reason;

            fields = new HttpFields();
            _hdr = new String[9];
            _val = new String[9];

            _messageCompleted = false;
            _headerCompleted = false;
            return false;
        }

        @Override
        public void earlyEOF()
        {
            _early = true;
        }

        @Override
        public int getHeaderCacheSize()
        {
            return 512;
        }

        @Override
        public void onComplianceViolation(HttpCompliance compliance, HttpCompliance required, String reason)
        {
            _complianceViolation=reason;
        }
    }
}<|MERGE_RESOLUTION|>--- conflicted
+++ resolved
@@ -25,6 +25,7 @@
 
 import org.eclipse.jetty.http.HttpParser.State;
 import org.eclipse.jetty.util.BufferUtil;
+import org.eclipse.jetty.util.log.StacklessLogging;
 import org.hamcrest.Matchers;
 import org.junit.Assert;
 import org.junit.Before;
@@ -1632,20 +1633,19 @@
     @Test
     public void testBadIPv6Host() throws Exception
     {
-        ByteBuffer buffer = BufferUtil.toBuffer(
+        try(StacklessLogging s = new StacklessLogging(HttpParser.class))
+        {
+            ByteBuffer buffer = BufferUtil.toBuffer(
                 "GET / HTTP/1.1\r\n"
-                        + "Host: [::1\r\n"
-                        + "Connection: close\r\n"
-                        + "\r\n");
-
-        HttpParser.RequestHandler handler = new Handler();
-        HttpParser parser = new HttpParser(handler);
-        parser.parseNext(buffer);
-<<<<<<< HEAD
-        Assert.assertThat(_bad, Matchers.containsString("Bad"));
-=======
-        assertEquals("Bad Host header",_bad);
->>>>>>> 0155ae76
+                    + "Host: [::1\r\n"
+                    + "Connection: close\r\n"
+                    + "\r\n");
+
+            HttpParser.RequestHandler handler = new Handler();
+            HttpParser parser = new HttpParser(handler);
+            parser.parseNext(buffer);
+            Assert.assertThat(_bad, Matchers.containsString("Bad"));
+        }
     }
 
     @Test
