--- conflicted
+++ resolved
@@ -10,15 +10,6 @@
     <Arg>
       <New id="lowResourceMonitor" class="org.eclipse.jetty.server.LowResourceMonitor">
         <Arg name="server"><Ref refid='Server'/></Arg>
-<<<<<<< HEAD
-        <Set name="period"><Property name="jetty.lowresources.period" default="1000"/></Set>
-        <Set name="lowResourcesIdleTimeout"><Property name="jetty.lowresources.idleTimeout" default="1000"/></Set>
-        <Set name="monitorThreads"><Property name="jetty.lowresources.monitorThreads" default="true"/></Set>
-        <Set name="maxConnections"><Property name="jetty.lowresources.maxConnections" default="0"/></Set>
-        <Set name="maxMemory"><Property name="jetty.lowresources.maxMemory" default="0"/></Set>
-        <Set name="maxLowResourcesTime"><Property name="jetty.lowresources.maxLowResourcesTime" default="5000"/></Set>
-	<Set name="acceptingInLowResources"><Property name="jetty.lowresources.accepting" default="true"/></Set>
-=======
         <Set name="period"><Property name="jetty.lowresources.period" deprecated="lowresources.period" default="1000"/></Set>
         <Set name="lowResourcesIdleTimeout"><Property name="jetty.lowresources.idleTimeout" deprecated="lowresources.lowResourcesIdleTimeout" default="1000"/></Set>
         <Set name="monitorThreads"><Property name="jetty.lowresources.monitorThreads" deprecated="lowresources.monitorThreads" default="true"/></Set>
@@ -26,7 +17,6 @@
         <Set name="maxMemory"><Property name="jetty.lowresources.maxMemory" deprecated="lowresources.maxMemory" default="0"/></Set>
         <Set name="maxLowResourcesTime"><Property name="jetty.lowresources.maxLowResourcesTime" deprecated="lowresources.maxLowResourcesTime" default="5000"/></Set>
         <Set name="acceptingInLowResources"><Property name="jetty.lowresources.accepting" default="true"/></Set>
->>>>>>> 9f6747d7
       </New>
     </Arg>
   </Call>
