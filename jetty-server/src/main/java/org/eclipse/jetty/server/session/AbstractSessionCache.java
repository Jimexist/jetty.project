//
//  ========================================================================
//  Copyright (c) 1995-2019 Mort Bay Consulting Pty. Ltd.
//  ------------------------------------------------------------------------
//  All rights reserved. This program and the accompanying materials
//  are made available under the terms of the Eclipse Public License v1.0
//  and Apache License v2.0 which accompanies this distribution.
//
//      The Eclipse Public License is available at
//      http://www.eclipse.org/legal/epl-v10.html
//
//      The Apache License v2.0 is available at
//      http://www.opensource.org/licenses/apache2.0.php
//
//  You may elect to redistribute this code under either of these licenses.
//  ========================================================================
//

package org.eclipse.jetty.server.session;

import java.util.Collections;
import java.util.HashSet;
import java.util.Set;
import java.util.function.Function;

import javax.servlet.http.HttpServletRequest;

import org.eclipse.jetty.util.StringUtil;
import org.eclipse.jetty.util.annotation.ManagedAttribute;
import org.eclipse.jetty.util.annotation.ManagedObject;
import org.eclipse.jetty.util.component.ContainerLifeCycle;
import org.eclipse.jetty.util.log.Log;
import org.eclipse.jetty.util.log.Logger;
import org.eclipse.jetty.util.thread.AutoLock;

/**
 * AbstractSessionCache
 *
 * A base implementation of the {@link SessionCache} interface for managing a set of
 * Session objects pertaining to a context in memory.
 *
 * This implementation ensures that multiple requests for the same session id
 * always return the same Session object.
 *
 * It will delay writing out a session to the SessionDataStore until the
 * last request exits the session. If the SessionDataStore supports passivation
 * then the session passivation and activation listeners are called appropriately as
 * the session is written.
 *
 * This implementation also supports evicting idle Session objects. An idle Session
 * is one that is still valid, has not expired, but has not been accessed by a
 * request for a configurable amount of time.  An idle session will be first
 * passivated before it is evicted from the cache.
 */
@ManagedObject
public abstract class AbstractSessionCache extends ContainerLifeCycle implements SessionCache
{
    static final Logger LOG = Log.getLogger("org.eclipse.jetty.server.session");

    /**
     * The authoritative source of session data
     */
    protected SessionDataStore _sessionDataStore;

    /**
     * The SessionHandler related to this SessionCache
     */
    protected final SessionHandler _handler;

    /**
     * Information about the context to which this SessionCache pertains
     */
    protected SessionContext _context;

    /**
     * When, if ever, to evict sessions: never; only when the last request for them finishes; after inactivity time (expressed as secs)
     */
    protected int _evictionPolicy = SessionCache.NEVER_EVICT;

    /**
     * If true, as soon as a new session is created, it will be persisted to the SessionDataStore
     */
    protected boolean _saveOnCreate = false;

    /**
     * If true, a session that will be evicted from the cache because it has been
     * inactive too long will be saved before being evicted.
     */
    protected boolean _saveOnInactiveEviction;

    /**
     * If true, a Session whose data cannot be read will be
     * deleted from the SessionDataStore.
     */
    protected boolean _removeUnloadableSessions;
    
    /**
     * If true, when a response is about to be committed back to the client,
     * a dirty session will be flushed to the session store.
     */
    protected boolean _flushOnResponseCommit;

    /**
     * Create a new Session object from pre-existing session data
     *
     * @param data the session data
     * @return a new Session object
     */
    @Override
    public abstract Session newSession(SessionData data);

    /**
     * Create a new Session for a request.
     *
     * @param request the request
     * @param data the session data
     * @return the new session
     */
    public abstract Session newSession(HttpServletRequest request, SessionData data);

    @Override
    public Session newSession(HttpServletRequest request, String id, long time, long maxInactiveMs)
    {
        if (LOG.isDebugEnabled())
            LOG.debug("Creating new session id=" + id);
        Session session = newSession(request, _sessionDataStore.newSessionData(id, time, time, time, maxInactiveMs));
        session.getSessionData().setLastNode(_context.getWorkerName());
        try
        {
            if (isSaveOnCreate() && _sessionDataStore != null)
                _sessionDataStore.store(id, session.getSessionData());
        }
        catch (Exception e)
        {
            LOG.warn("Save of new session {} failed", id, e);
        }
        return session;
    }

    /**
     *
     * @param id session id
     * @return the Session object matching the id
     */
    protected abstract Session doGet(String id);

    /**
     * Put the session into the map if it wasn't already there
     *
     * @param id the identity of the session
     * @param session the session object
     * @return null if the session wasn't already in the map, or the existing entry otherwise
     */
    protected abstract Session doPutIfAbsent(String id, Session session);
    
    /**
     * Compute the mappingFunction to create a Session object iff the session 
     * with the given id isn't already in the map, otherwise return the existing Session.
     * This method is expected to have precisely the same behaviour as 
     * {@link java.util.concurrent.ConcurrentHashMap#computeIfAbsent}
     * 
     * @param id the session id
     * @param mappingFunction the function to load the data for the session
     * @return an existing Session from the cache
     */
    protected abstract Session doComputeIfAbsent(String id, Function<String, Session> mappingFunction);

    /**
     * Replace the mapping from id to oldValue with newValue
     *
     * @param id the id
     * @param oldValue the old value
     * @param newValue the new value
     * @return true if replacement was done
     */
    protected abstract boolean doReplace(String id, Session oldValue, Session newValue);

    /**
     * Remove the session with this identity from the store
     *
     * @param id the id
     * @return Session that was removed or null
     */
    public abstract Session doDelete(String id);

    /**
<<<<<<< HEAD
     * PlaceHolder
     */
    protected static class PlaceHolderSession extends Session
    {

        /**
         * @param handler SessionHandler to which this session belongs
         * @param data the session data
         */
        public PlaceHolderSession(SessionHandler handler, SessionData data)
        {
            super(handler, data);
        }
    }

    /**
=======
>>>>>>> 318246eb
     * @param handler the {@link SessionHandler} to use
     */
    public AbstractSessionCache(SessionHandler handler)
    {
        _handler = handler;
    }

    /**
     * @return the SessionManger
     */
    @Override
    public SessionHandler getSessionHandler()
    {
        return _handler;
    }

    @Override
    public void initialize(SessionContext context)
    {
        if (isStarted())
            throw new IllegalStateException("Context set after session store started");
        _context = context;
    }

    /**
     * @see org.eclipse.jetty.util.component.AbstractLifeCycle#doStart()
     */
    @Override
    protected void doStart() throws Exception
    {
        if (_sessionDataStore == null)
            throw new IllegalStateException("No session data store configured");

        if (_handler == null)
            throw new IllegalStateException("No session manager");

        if (_context == null)
            throw new IllegalStateException("No ContextId");

        _sessionDataStore.initialize(_context);
        super.doStart();
    }

    /**
     * @see org.eclipse.jetty.util.component.AbstractLifeCycle#doStop()
     */
    @Override
    protected void doStop() throws Exception
    {
        _sessionDataStore.stop();
        super.doStop();
    }

    /**
     * @return the SessionDataStore or null if there isn't one
     */
    @Override
    public SessionDataStore getSessionDataStore()
    {
        return _sessionDataStore;
    }

    @Override
    public void setSessionDataStore(SessionDataStore sessionStore)
    {
        updateBean(_sessionDataStore, sessionStore);
        _sessionDataStore = sessionStore;
    }

    @ManagedAttribute(value = "session eviction policy", readonly = true)
    @Override
    public int getEvictionPolicy()
    {
        return _evictionPolicy;
    }

    /**
     * -1 means we never evict inactive sessions.
     * 0 means we evict a session after the last request for it exits
     * &gt;0 is the number of seconds after which we evict inactive sessions from the cache
     */
    @Override
    public void setEvictionPolicy(int evictionTimeout)
    {
        _evictionPolicy = evictionTimeout;
    }

    @ManagedAttribute(value = "immediately save new sessions", readonly = true)
    @Override
    public boolean isSaveOnCreate()
    {
        return _saveOnCreate;
    }

    @Override
    public void setSaveOnCreate(boolean saveOnCreate)
    {
        _saveOnCreate = saveOnCreate;
    }

    /**
     * @return true if sessions that can't be loaded are deleted from the store
     */
    @ManagedAttribute(value = "delete unreadable stored sessions", readonly = true)
    @Override
    public boolean isRemoveUnloadableSessions()
    {
        return _removeUnloadableSessions;
    }

    /**
     * If a session's data cannot be loaded from the store without error, remove
     * it from the persistent store.
     *
     * @param removeUnloadableSessions if {@code true} unloadable sessions will be removed from session store
     */
    @Override
    public void setRemoveUnloadableSessions(boolean removeUnloadableSessions)
    {
        _removeUnloadableSessions = removeUnloadableSessions;
    }

    @Override
    public void setFlushOnResponseCommit(boolean flushOnResponseCommit)
    {
        _flushOnResponseCommit = flushOnResponseCommit;
    }

    @Override
    public boolean isFlushOnResponseCommit()
    {
        return _flushOnResponseCommit;
    }

    /**
     * Get a session object.
     *
     * If the session object is not in this session store, try getting
     * the data for it from a SessionDataStore associated with the
     * session manager. The usage count of the session is incremented.
     */
    @Override
    public Session get(String id) throws Exception
    {
        return getAndEnter(id, true);
    }

    /** Get a session object.
     *
     * If the session object is not in this session store, try getting
     * the data for it from a SessionDataStore associated with the
     * session manager.
     * 
     * @param id The session to retrieve
     * @param enter if true, the usage count of the session will be incremented
     * @return the Session object
     * @throws Exception if the session cannot be retrieved
     */
    protected Session getAndEnter(String id, boolean enter) throws Exception
    {
        Session session = null;

        session = doComputeIfAbsent(id, k ->
        {
            if (LOG.isDebugEnabled())
                LOG.debug("Session {} not found locally in {}, attempting to load", id, this);

            try
            {
<<<<<<< HEAD
                if (LOG.isDebugEnabled())
                    LOG.debug("Session {} not found locally in {}, attempting to load", id, this);

                //didn't get a session, try and create one and put in a placeholder for it
                PlaceHolderSession phs = new PlaceHolderSession(_handler, new SessionData(id, null, null, 0, 0, 0, 0));
                AutoLock phsLock = phs.lock();
                Session s = doPutIfAbsent(id, phs);
                if (s == null)
                {
                    //My placeholder won, go ahead and load the full session data
                    try
                    {
                        session = loadSession(id);
                        if (session == null)
                        {
                            //session does not exist, remove the placeholder
                            doDelete(id);
                            phsLock.close();
                            break;
                        }

                        try (AutoLock lock = session.lock())
                        {
                            //swap it in instead of the placeholder
                            boolean success = doReplace(id, phs, session);
                            if (!success)
                            {
                                //something has gone wrong, it should have been our placeholder
                                doDelete(id);
                                session = null;
                                LOG.warn("Replacement of placeholder for session {} failed", id);
                                phsLock.close();
                                break;
                            }
                            else
                            {
                                //successfully swapped in the session
                                session.setResident(true);
                                if (enter)
                                    session.use();
                                phsLock.close();
                                break;
                            }
                        }
                    }
                    catch (Exception e)
=======
                Session s = loadSession(k);
                if (s != null)
                {
                    try (Lock lock = s.lock())
>>>>>>> 318246eb
                    {
                        s.setResident(true); //ensure freshly loaded session is resident
                    }
                }
                else
                {
<<<<<<< HEAD
                    //my placeholder didn't win, check the session returned
                    phsLock.close();
                    try (AutoLock lock = s.lock())
                    {
                        //is it a placeholder? or is a non-resident session? In both cases, chuck it away and start again
                        if (!s.isResident() || s instanceof PlaceHolderSession)
                        {
                            session = null;
                            continue;
                        }
                        //I will use this session too
                        session = s;
                        if (enter)
                            session.use();
                        break;
                    }
=======
                    if (LOG.isDebugEnabled())
                        LOG.debug("Session {} not loaded by store", id);
>>>>>>> 318246eb
                }
                return s;
            }
            catch (Exception e)
            {
<<<<<<< HEAD
                //check the session returned
                try (AutoLock lock = session.lock())
                {
                    //is it a placeholder? or is it passivated? In both cases, chuck it away and start again
                    if (!session.isResident() || session instanceof PlaceHolderSession)
                    {
                        session = null;
                        continue;
                    }
=======
                LOG.warn("Error loading session {}", id, e);
                return null;
            }
        });
>>>>>>> 318246eb

        if (session != null)
        {
            try (Lock lock = session.lock())
            {
                if (!session.isResident()) //session isn't marked as resident in cache
                {
                    if (LOG.isDebugEnabled())
                        LOG.debug("Non-resident session {} in cache", id);
                    return null;
                }
                else if (enter)
                {
                    session.use();
                }
            }
        }

        return session;
    }

    /**
     * Load the info for the session from the session data store
     *
     * @param id the id
     * @return a Session object filled with data or null if the session doesn't exist
     */
    private Session loadSession(String id)
        throws Exception
    {
        SessionData data = null;
        Session session = null;

        if (_sessionDataStore == null)
            return null; //can't load it

        try
        {
            data = _sessionDataStore.load(id);

            if (data == null) //session doesn't exist
                return null;

            data.setLastNode(_context.getWorkerName());//we are going to manage the node
            session = newSession(data);
            return session;
        }
        catch (UnreadableSessionDataException e)
        {
            //can't load the session, delete it
            if (isRemoveUnloadableSessions())
                _sessionDataStore.delete(id);
            throw e;
        }
    }

    /**
     * Add an entirely new session (created by the application calling Request.getSession(true))
     * to the cache. The usage count of the fresh session is incremented.
     * 
     * @param id the session id
     * @param session the new session to add
     */
    @Override
    public void add(String id, Session session) throws Exception
    {
        if (id == null || session == null)
            throw new IllegalArgumentException("Add key=" + id + " session=" + (session == null ? "null" : session.getId()));

        try (AutoLock lock = session.lock())
        {
            if (session.getSessionHandler() == null)
                throw new IllegalStateException("Session " + id + " is not managed");

            if (!session.isValid())
                throw new IllegalStateException("Session " + id + " is not valid");

            if (doPutIfAbsent(id, session) == null)
            {
                session.setResident(true); //its in the cache
                session.use(); //the request is using it
            }
            else
                throw new IllegalStateException("Session " + id + " already in cache");
        }
    }

    /**
     * A response that has accessed this session is about to
     * be returned to the client. Pass the session to the store
     * to persist, so that any changes will be visible to
     * subsequent requests on the same node (if using NullSessionCache),
     * or on other nodes.
     */
    @Override
    public void commit(Session session) throws Exception
    {
        if (session == null)
            return;

        try (AutoLock lock = session.lock())
        {
            //only write the session out at this point if the attributes changed. If only
            //the lastAccess/expiry time changed defer the write until the last request exits
            if (session.getSessionData().isDirty() && _flushOnResponseCommit)
            {
                if (LOG.isDebugEnabled())
                    LOG.debug("Flush session {} on response commit", session);
                //save the session
                if (!_sessionDataStore.isPassivating())
                {
                    _sessionDataStore.store(session.getId(), session.getSessionData());
                }
                else
                {
                    session.willPassivate();
                    _sessionDataStore.store(session.getId(), session.getSessionData());
                    session.didActivate();
                }
            }
        }
    }

    @Override
    public void put(String id, Session session) throws Exception
    {
        release(id, session);
    }

    /**
     * Finish using the Session object.
     *
     * This should be called when a request exists the session. Only when the last
     * simultaneous request exists the session will any action be taken.
     *
     * If there is a SessionDataStore write the  session data through to it.
     *
     * If the SessionDataStore supports passivation, call the passivate/active listeners.
     *
     * If the evictionPolicy == SessionCache.EVICT_ON_SESSION_EXIT then after we have saved
     * the session, we evict it from the cache.
     */
    @Override
    public void release(String id, Session session) throws Exception
    {
        if (id == null || session == null)
            throw new IllegalArgumentException("Put key=" + id + " session=" + (session == null ? "null" : session.getId()));

        try (AutoLock lock = session.lock())
        {
            if (session.getSessionHandler() == null)
                throw new IllegalStateException("Session " + id + " is not managed");

            if (session.isInvalid())
                return;

            session.complete();

            //don't do anything with the session until the last request for it has finished
            if ((session.getRequests() <= 0))
            {
                //save the session
                if (!_sessionDataStore.isPassivating())
                {
                    //if our backing datastore isn't the passivating kind, just save the session
                    _sessionDataStore.store(id, session.getSessionData());
                    //if we evict on session exit, boot it from the cache
                    if (getEvictionPolicy() == EVICT_ON_SESSION_EXIT)
                    {
                        if (LOG.isDebugEnabled())
                            LOG.debug("Eviction on request exit id={}", id);
                        doDelete(session.getId());
                        session.setResident(false);
                    }
                    else
                    {
                        session.setResident(true);
                        doPutIfAbsent(id, session); //ensure it is in our map
                        if (LOG.isDebugEnabled())
                            LOG.debug("Non passivating SessionDataStore, session in SessionCache only id={}", id);
                    }
                }
                else
                {
                    //backing store supports passivation, call the listeners
                    session.willPassivate();
                    if (LOG.isDebugEnabled())
                        LOG.debug("Session passivating id={}", id);
                    _sessionDataStore.store(id, session.getSessionData());

                    if (getEvictionPolicy() == EVICT_ON_SESSION_EXIT)
                    {
                        //throw out the passivated session object from the map
                        doDelete(id);
                        session.setResident(false);
                        if (LOG.isDebugEnabled())
                            LOG.debug("Evicted on request exit id={}", id);
                    }
                    else
                    {
                        //reactivate the session
                        session.didActivate();
                        session.setResident(true);
                        doPutIfAbsent(id, session);//ensure it is in our map
                        if (LOG.isDebugEnabled())
                            LOG.debug("Session reactivated id={}", id);
                    }
                }
            }
            else
            {
                if (LOG.isDebugEnabled())
                    LOG.debug("Req count={} for id={}", session.getRequests(), id);
                session.setResident(true);
                doPutIfAbsent(id, session); //ensure it is the map, but don't save it to the backing store until the last request exists
            }
        }
    }

    /**
     * Check to see if a session corresponding to the id exists.
     *
     * This method will first check with the object store. If it
     * doesn't exist in the object store (might be passivated etc),
     * it will check with the data store.
     *
     * @throws Exception the Exception
     */
    @Override
    public boolean exists(String id) throws Exception
    {
        //try the object store first
        Session s = doGet(id);
        if (s != null)
        {
            try (AutoLock lock = s.lock())
            {
                //wait for the lock and check the validity of the session
                return s.isValid();
            }
        }

        //not there, so find out if session data exists for it
        return _sessionDataStore.exists(id);
    }

    /**
     * Check to see if this cache contains an entry for the session
     * corresponding to the session id.
     */
    @Override
    public boolean contains(String id) throws Exception
    {
        //just ask our object cache, not the store
        return (doGet(id) != null);
    }

    /**
     * Remove a session object from this store and from any backing store.
     */
    @Override
    public Session delete(String id) throws Exception
    {
        //get the session, if its not in memory, this will load it
        Session session = getAndEnter(id, false);

        //Always delete it from the backing data store
        if (_sessionDataStore != null)
        {
            boolean dsdel = _sessionDataStore.delete(id);
            if (LOG.isDebugEnabled())
                LOG.debug("Session {} deleted in session data store {}", id, dsdel);
        }

        //delete it from the session object store
        if (session != null)
        {
            session.setResident(false);
        }

        return doDelete(id);
    }

    @Override
    public Set<String> checkExpiration(Set<String> candidates)
    {
        if (!isStarted())
            return Collections.emptySet();

        if (LOG.isDebugEnabled())
            LOG.debug("{} checking expiration on {}", this, candidates);
        Set<String> allCandidates = _sessionDataStore.getExpired(candidates);
        Set<String> sessionsInUse = new HashSet<>();
        if (allCandidates != null)
        {
            for (String c : allCandidates)
            {
                Session s = doGet(c);
                if (s != null && s.getRequests() > 0) //if the session is in my cache, check its not in use first
                    sessionsInUse.add(c);
            }
            try
            {
                allCandidates.removeAll(sessionsInUse);
            }
            catch (UnsupportedOperationException e)
            {
                Set<String> tmp = new HashSet<>(allCandidates);
                tmp.removeAll(sessionsInUse);
                allCandidates = tmp;
            }
        }
        return allCandidates;
    }

    /**
     * Check a session for being inactive and
     * thus being able to be evicted, if eviction
     * is enabled.
     *
     * @param session session to check
     */
    @Override
    public void checkInactiveSession(Session session)
    {
        if (session == null)
            return;

        if (LOG.isDebugEnabled())
            LOG.debug("Checking for idle {}", session.getId());
        try (AutoLock lock = session.lock())
        {
            if (getEvictionPolicy() > 0 && session.isIdleLongerThan(getEvictionPolicy()) &&
                    session.isValid() && session.isResident() && session.getRequests() <= 0)
            {
                //Be careful with saveOnInactiveEviction - you may be able to re-animate a session that was
                //being managed on another node and has expired.
                try
                {
                    if (LOG.isDebugEnabled())
                        LOG.debug("Evicting idle session {}", session.getId());

                    //save before evicting
                    if (isSaveOnInactiveEviction() && _sessionDataStore != null)
                    {
                        if (_sessionDataStore.isPassivating())
                            session.willPassivate();

                        //Fake being dirty to force the write
                        session.getSessionData().setDirty(true);
                        _sessionDataStore.store(session.getId(), session.getSessionData());
                    }

                    doDelete(session.getId()); //detach from this cache
                    session.setResident(false);
                }
                catch (Exception e)
                {
                    LOG.warn("Passivation of idle session {} failed", session.getId(), e);
                }
            }
        }
    }

    @Override
    public Session renewSessionId(String oldId, String newId, String oldExtendedId, String newExtendedId)
        throws Exception
    {
        if (StringUtil.isBlank(oldId))
            throw new IllegalArgumentException("Old session id is null");
        if (StringUtil.isBlank(newId))
            throw new IllegalArgumentException("New session id is null");

        Session session = getAndEnter(oldId, true);
        renewSessionId(session, newId, newExtendedId);

        return session;
    }

    /**
     * Swap the id on a session.
     *
     * @param session the session for which to do the swap
     * @param newId the new id
     * @param newExtendedId the full id plus node id
     * @throws Exception if there was a failure saving the change
     */
    protected void renewSessionId(Session session, String newId, String newExtendedId)
        throws Exception
    {
        if (session == null)
            return;

        try (AutoLock lock = session.lock())
        {
            final String oldId = session.getId();
            session.checkValidForWrite(); //can't change id on invalid session
            session.getSessionData().setId(newId);
            session.getSessionData().setLastSaved(0); //pretend that the session has never been saved before to get a full save
            session.getSessionData().setDirty(true);  //ensure we will try to write the session out    
            session.setExtendedId(newExtendedId); //remember the new extended id
            session.setIdChanged(true); //session id changed

            doPutIfAbsent(newId, session); //put the new id into our map
            doDelete(oldId); //take old out of map

            if (_sessionDataStore != null)
            {
                _sessionDataStore.delete(oldId);  //delete the session data with the old id
                _sessionDataStore.store(newId, session.getSessionData()); //save the session data with the new id
            }
            if (LOG.isDebugEnabled())
                LOG.debug("Session id {} swapped for new id {}", oldId, newId);
        }
    }

    @Override
    public void setSaveOnInactiveEviction(boolean saveOnEvict)
    {
        _saveOnInactiveEviction = saveOnEvict;
    }

    /**
     * Whether we should save a session that has been inactive before
     * we boot it from the cache.
     *
     * @return true if an inactive session will be saved before being evicted
     */
    @ManagedAttribute(value = "save sessions before evicting from cache", readonly = true)
    @Override
    public boolean isSaveOnInactiveEviction()
    {
        return _saveOnInactiveEviction;
    }

    @Override
    public String toString()
    {
        return String.format("%s@%x[evict=%d,removeUnloadable=%b,saveOnCreate=%b,saveOnInactiveEvict=%b]",
            this.getClass().getName(), this.hashCode(), _evictionPolicy,
            _removeUnloadableSessions, _saveOnCreate, _saveOnInactiveEviction);
    }
}<|MERGE_RESOLUTION|>--- conflicted
+++ resolved
@@ -118,26 +118,9 @@
      */
     public abstract Session newSession(HttpServletRequest request, SessionData data);
 
-    @Override
-    public Session newSession(HttpServletRequest request, String id, long time, long maxInactiveMs)
-    {
-        if (LOG.isDebugEnabled())
-            LOG.debug("Creating new session id=" + id);
-        Session session = newSession(request, _sessionDataStore.newSessionData(id, time, time, time, maxInactiveMs));
-        session.getSessionData().setLastNode(_context.getWorkerName());
-        try
-        {
-            if (isSaveOnCreate() && _sessionDataStore != null)
-                _sessionDataStore.store(id, session.getSessionData());
-        }
-        catch (Exception e)
-        {
-            LOG.warn("Save of new session {} failed", id, e);
-        }
-        return session;
-    }
-
-    /**
+    /**
+     * Get the session matching the key from the cache. Does not load
+     * the session.
      *
      * @param id session id
      * @return the Session object matching the id
@@ -184,25 +167,6 @@
     public abstract Session doDelete(String id);
 
     /**
-<<<<<<< HEAD
-     * PlaceHolder
-     */
-    protected static class PlaceHolderSession extends Session
-    {
-
-        /**
-         * @param handler SessionHandler to which this session belongs
-         * @param data the session data
-         */
-        public PlaceHolderSession(SessionHandler handler, SessionData data)
-        {
-            super(handler, data);
-        }
-    }
-
-    /**
-=======
->>>>>>> 318246eb
      * @param handler the {@link SessionHandler} to use
      */
     public AbstractSessionCache(SessionHandler handler)
@@ -219,6 +183,9 @@
         return _handler;
     }
 
+    /**
+     * @see org.eclipse.jetty.server.session.SessionCache#initialize(org.eclipse.jetty.server.session.SessionContext)
+     */
     @Override
     public void initialize(SessionContext context)
     {
@@ -265,6 +232,9 @@
         return _sessionDataStore;
     }
 
+    /**
+     * @see org.eclipse.jetty.server.session.SessionCache#setSessionDataStore(org.eclipse.jetty.server.session.SessionDataStore)
+     */
     @Override
     public void setSessionDataStore(SessionDataStore sessionStore)
     {
@@ -272,6 +242,9 @@
         _sessionDataStore = sessionStore;
     }
 
+    /**
+     * @see org.eclipse.jetty.server.session.SessionCache#getEvictionPolicy()
+     */
     @ManagedAttribute(value = "session eviction policy", readonly = true)
     @Override
     public int getEvictionPolicy()
@@ -283,6 +256,8 @@
      * -1 means we never evict inactive sessions.
      * 0 means we evict a session after the last request for it exits
      * &gt;0 is the number of seconds after which we evict inactive sessions from the cache
+     *
+     * @see org.eclipse.jetty.server.session.SessionCache#setEvictionPolicy(int)
      */
     @Override
     public void setEvictionPolicy(int evictionTimeout)
@@ -317,7 +292,7 @@
      * If a session's data cannot be loaded from the store without error, remove
      * it from the persistent store.
      *
-     * @param removeUnloadableSessions if {@code true} unloadable sessions will be removed from session store
+     * @param removeUnloadableSessions if <code>true</code> unloadable sessions will be removed from session store
      */
     @Override
     public void setRemoveUnloadableSessions(boolean removeUnloadableSessions)
@@ -343,6 +318,8 @@
      * If the session object is not in this session store, try getting
      * the data for it from a SessionDataStore associated with the
      * session manager. The usage count of the session is incremented.
+     *
+     * @see org.eclipse.jetty.server.session.SessionCache#get(java.lang.String)
      */
     @Override
     public Session get(String id) throws Exception
@@ -358,8 +335,8 @@
      * 
      * @param id The session to retrieve
      * @param enter if true, the usage count of the session will be incremented
-     * @return the Session object
-     * @throws Exception if the session cannot be retrieved
+     * @return
+     * @throws Exception
      */
     protected Session getAndEnter(String id, boolean enter) throws Exception
     {
@@ -372,111 +349,31 @@
 
             try
             {
-<<<<<<< HEAD
-                if (LOG.isDebugEnabled())
-                    LOG.debug("Session {} not found locally in {}, attempting to load", id, this);
-
-                //didn't get a session, try and create one and put in a placeholder for it
-                PlaceHolderSession phs = new PlaceHolderSession(_handler, new SessionData(id, null, null, 0, 0, 0, 0));
-                AutoLock phsLock = phs.lock();
-                Session s = doPutIfAbsent(id, phs);
-                if (s == null)
-                {
-                    //My placeholder won, go ahead and load the full session data
-                    try
-                    {
-                        session = loadSession(id);
-                        if (session == null)
-                        {
-                            //session does not exist, remove the placeholder
-                            doDelete(id);
-                            phsLock.close();
-                            break;
-                        }
-
-                        try (AutoLock lock = session.lock())
-                        {
-                            //swap it in instead of the placeholder
-                            boolean success = doReplace(id, phs, session);
-                            if (!success)
-                            {
-                                //something has gone wrong, it should have been our placeholder
-                                doDelete(id);
-                                session = null;
-                                LOG.warn("Replacement of placeholder for session {} failed", id);
-                                phsLock.close();
-                                break;
-                            }
-                            else
-                            {
-                                //successfully swapped in the session
-                                session.setResident(true);
-                                if (enter)
-                                    session.use();
-                                phsLock.close();
-                                break;
-                            }
-                        }
-                    }
-                    catch (Exception e)
-=======
                 Session s = loadSession(k);
                 if (s != null)
                 {
-                    try (Lock lock = s.lock())
->>>>>>> 318246eb
+                    try (AutoLock lock = s.lock())
                     {
                         s.setResident(true); //ensure freshly loaded session is resident
                     }
                 }
                 else
                 {
-<<<<<<< HEAD
-                    //my placeholder didn't win, check the session returned
-                    phsLock.close();
-                    try (AutoLock lock = s.lock())
-                    {
-                        //is it a placeholder? or is a non-resident session? In both cases, chuck it away and start again
-                        if (!s.isResident() || s instanceof PlaceHolderSession)
-                        {
-                            session = null;
-                            continue;
-                        }
-                        //I will use this session too
-                        session = s;
-                        if (enter)
-                            session.use();
-                        break;
-                    }
-=======
                     if (LOG.isDebugEnabled())
                         LOG.debug("Session {} not loaded by store", id);
->>>>>>> 318246eb
                 }
                 return s;
             }
             catch (Exception e)
             {
-<<<<<<< HEAD
-                //check the session returned
-                try (AutoLock lock = session.lock())
-                {
-                    //is it a placeholder? or is it passivated? In both cases, chuck it away and start again
-                    if (!session.isResident() || session instanceof PlaceHolderSession)
-                    {
-                        session = null;
-                        continue;
-                    }
-=======
                 LOG.warn("Error loading session {}", id, e);
                 return null;
             }
         });
->>>>>>> 318246eb
 
         if (session != null)
         {
-            try (Lock lock = session.lock())
+            try (AutoLock lock = session.lock())
             {
                 if (!session.isResident()) //session isn't marked as resident in cache
                 {
@@ -533,8 +430,8 @@
      * Add an entirely new session (created by the application calling Request.getSession(true))
      * to the cache. The usage count of the fresh session is incremented.
      * 
-     * @param id the session id
-     * @param session the new session to add
+     * @param id the id
+     * @param session
      */
     @Override
     public void add(String id, Session session) throws Exception
@@ -596,6 +493,9 @@
         }
     }
 
+    /**
+     * @deprecated
+     */
     @Override
     public void put(String id, Session session) throws Exception
     {
@@ -614,6 +514,8 @@
      *
      * If the evictionPolicy == SessionCache.EVICT_ON_SESSION_EXIT then after we have saved
      * the session, we evict it from the cache.
+     *
+     * @see org.eclipse.jetty.server.session.SessionCache#release(java.lang.String, org.eclipse.jetty.server.session.Session)
      */
     @Override
     public void release(String id, Session session) throws Exception
@@ -700,6 +602,7 @@
      * it will check with the data store.
      *
      * @throws Exception the Exception
+     * @see org.eclipse.jetty.server.session.SessionCache#exists(java.lang.String)
      */
     @Override
     public boolean exists(String id) throws Exception
@@ -722,6 +625,8 @@
     /**
      * Check to see if this cache contains an entry for the session
      * corresponding to the session id.
+     *
+     * @see org.eclipse.jetty.server.session.SessionCache#contains(java.lang.String)
      */
     @Override
     public boolean contains(String id) throws Exception
@@ -732,6 +637,8 @@
 
     /**
      * Remove a session object from this store and from any backing store.
+     *
+     * @see org.eclipse.jetty.server.session.SessionCache#delete(java.lang.String)
      */
     @Override
     public Session delete(String id) throws Exception
@@ -756,6 +663,9 @@
         return doDelete(id);
     }
 
+    /**
+     * @see org.eclipse.jetty.server.session.SessionCache#checkExpiration(Set)
+     */
     @Override
     public Set<String> checkExpiration(Set<String> candidates)
     {
@@ -803,7 +713,7 @@
 
         if (LOG.isDebugEnabled())
             LOG.debug("Checking for idle {}", session.getId());
-        try (AutoLock lock = session.lock())
+        try (AutoLock s = session.lock())
         {
             if (getEvictionPolicy() > 0 && session.isIdleLongerThan(getEvictionPolicy()) &&
                     session.isValid() && session.isResident() && session.getRequests() <= 0)
@@ -868,7 +778,7 @@
 
         try (AutoLock lock = session.lock())
         {
-            final String oldId = session.getId();
+            String oldId = session.getId();
             session.checkValidForWrite(); //can't change id on invalid session
             session.getSessionData().setId(newId);
             session.getSessionData().setLastSaved(0); //pretend that the session has never been saved before to get a full save
@@ -889,6 +799,9 @@
         }
     }
 
+    /**
+     * @see org.eclipse.jetty.server.session.SessionCache#setSaveOnInactiveEviction(boolean)
+     */
     @Override
     public void setSaveOnInactiveEviction(boolean saveOnEvict)
     {
@@ -906,6 +819,28 @@
     public boolean isSaveOnInactiveEviction()
     {
         return _saveOnInactiveEviction;
+    }
+
+    /**
+     * @see org.eclipse.jetty.server.session.SessionCache#newSession(javax.servlet.http.HttpServletRequest, java.lang.String, long, long)
+     */
+    @Override
+    public Session newSession(HttpServletRequest request, String id, long time, long maxInactiveMs)
+    {
+        if (LOG.isDebugEnabled())
+            LOG.debug("Creating new session id=" + id);
+        Session session = newSession(request, _sessionDataStore.newSessionData(id, time, time, time, maxInactiveMs));
+        session.getSessionData().setLastNode(_context.getWorkerName());
+        try
+        {
+            if (isSaveOnCreate() && _sessionDataStore != null)
+                _sessionDataStore.store(id, session.getSessionData());
+        }
+        catch (Exception e)
+        {
+            LOG.warn("Save of new session {} failed", id, e);
+        }
+        return session;
     }
 
     @Override
