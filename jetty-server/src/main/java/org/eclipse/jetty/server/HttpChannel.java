//
//  ========================================================================
//  Copyright (c) 1995-2019 Mort Bay Consulting Pty. Ltd.
//  ------------------------------------------------------------------------
//  All rights reserved. This program and the accompanying materials
//  are made available under the terms of the Eclipse Public License v1.0
//  and Apache License v2.0 which accompanies this distribution.
//
//      The Eclipse Public License is available at
//      http://www.eclipse.org/legal/epl-v10.html
//
//      The Apache License v2.0 is available at
//      http://www.opensource.org/licenses/apache2.0.php
//
//  You may elect to redistribute this code under either of these licenses.
//  ========================================================================
//

package org.eclipse.jetty.server;

import java.io.IOException;
import java.net.InetSocketAddress;
import java.nio.ByteBuffer;
import java.util.ArrayList;
import java.util.EventListener;
import java.util.List;
import java.util.concurrent.Executor;
import java.util.concurrent.TimeoutException;
import java.util.concurrent.atomic.AtomicLong;
import java.util.function.BiConsumer;
import java.util.function.Consumer;
import java.util.function.Function;
import java.util.function.Supplier;
import javax.servlet.DispatcherType;
import javax.servlet.RequestDispatcher;
import javax.servlet.ServletException;

import org.eclipse.jetty.http.BadMessageException;
import org.eclipse.jetty.http.HttpFields;
import org.eclipse.jetty.http.HttpGenerator;
import org.eclipse.jetty.http.HttpHeader;
import org.eclipse.jetty.http.HttpScheme;
import org.eclipse.jetty.http.HttpStatus;
import org.eclipse.jetty.http.HttpVersion;
import org.eclipse.jetty.http.MetaData;
import org.eclipse.jetty.io.ByteBufferPool;
import org.eclipse.jetty.io.ChannelEndPoint;
import org.eclipse.jetty.io.Connection;
import org.eclipse.jetty.io.EndPoint;
import org.eclipse.jetty.io.QuietException;
import org.eclipse.jetty.server.HttpChannelState.Action;
import org.eclipse.jetty.server.handler.ContextHandler;
import org.eclipse.jetty.server.handler.ErrorHandler;
import org.eclipse.jetty.server.handler.ErrorHandler.ErrorPageMapper;
import org.eclipse.jetty.util.BufferUtil;
import org.eclipse.jetty.util.Callback;
import org.eclipse.jetty.util.SharedBlockingCallback.Blocker;
import org.eclipse.jetty.util.log.Log;
import org.eclipse.jetty.util.log.Logger;
import org.eclipse.jetty.util.thread.Scheduler;

/**
 * HttpChannel represents a single endpoint for HTTP semantic processing.
 * The HttpChannel is both an HttpParser.RequestHandler, where it passively receives events from
 * an incoming HTTP request, and a Runnable, where it actively takes control of the request/response
 * life cycle and calls the application (perhaps suspending and resuming with multiple calls to run).
 * The HttpChannel signals the switch from passive mode to active mode by returning true to one of the
 * HttpParser.RequestHandler callbacks.   The completion of the active phase is signalled by a call to
 * HttpTransport.completed().
 */
public class HttpChannel implements Runnable, HttpOutput.Interceptor
{
    public static Listener NOOP_LISTENER = new Listener(){};
    private static final Logger LOG = Log.getLogger(HttpChannel.class);

    private final AtomicLong _requests = new AtomicLong();
    private final Connector _connector;
    private final Executor _executor;
    private final HttpConfiguration _configuration;
    private final EndPoint _endPoint;
    private final HttpTransport _transport;
    private final HttpChannelState _state;
    private final Request _request;
    private final Response _response;
    private final HttpChannel.Listener _combinedListener;
    @Deprecated
    private final List<Listener> _transientListeners = new ArrayList<>();
    private HttpFields _trailers;
    private final Supplier<HttpFields> _trailerSupplier = () -> _trailers;
    private MetaData.Response _committedMetaData;
    private RequestLog _requestLog;
    private long _oldIdleTimeout;

    /**
     * Bytes written after interception (eg after compression)
     */
    private long _written;

    public HttpChannel(Connector connector, HttpConfiguration configuration, EndPoint endPoint, HttpTransport transport)
    {
        _connector = connector;
        _configuration = configuration;
        _endPoint = endPoint;
        _transport = transport;

        _state = new HttpChannelState(this);
        _request = new Request(this, newHttpInput(_state));
        _response = new Response(this, newHttpOutput());

        _executor = connector.getServer().getThreadPool();
        _requestLog = connector.getServer().getRequestLog();
        _combinedListener = (connector instanceof AbstractConnector)
            ? ((AbstractConnector)connector).getHttpChannelListeners()
            : NOOP_LISTENER;

        if (LOG.isDebugEnabled())
            LOG.debug("new {} -> {},{},{}",
                this,
                _endPoint,
                _endPoint == null ? null : _endPoint.getConnection(),
                _state);
    }

    public boolean isSendError()
    {
        return _state.isSendError();
    }

    protected HttpInput newHttpInput(HttpChannelState state)
    {
        return new HttpInput(state);
    }

    protected HttpOutput newHttpOutput()
    {
        return new HttpOutput(this);
    }

    public HttpChannelState getState()
    {
        return _state;
    }

    /**
     * Add a transient Listener to the HttpChannel.
     * <p>Listeners added by this method will only be notified
     * if the HttpChannel has been constructed with an instance of
     * {@link TransientListeners} as an {@link AbstractConnector}
     * provided listener</p>
     * <p>Transient listeners are removed after every request cycle</p>
     * @param listener
     * @return true if the listener was added.
     */
    @Deprecated
    public boolean addListener(Listener listener)
    {
        return _transientListeners.add(listener);
    }

    @Deprecated
    public boolean removeListener(Listener listener)
    {
        return _transientListeners.remove(listener);
    }

    @Deprecated
    public List<Listener> getTransientListeners()
    {
        return _transientListeners;
    }

    public long getBytesWritten()
    {
        return _written;
    }

    /**
     * @return the number of requests handled by this connection
     */
    public long getRequests()
    {
        return _requests.get();
    }

    public Connector getConnector()
    {
        return _connector;
    }

    public HttpTransport getHttpTransport()
    {
        return _transport;
    }

    public RequestLog getRequestLog()
    {
        return _requestLog;
    }

    public void setRequestLog(RequestLog requestLog)
    {
        _requestLog = requestLog;
    }

    public void addRequestLog(RequestLog requestLog)
    {
        if (_requestLog == null)
            _requestLog = requestLog;
        else if (_requestLog instanceof RequestLogCollection)
            ((RequestLogCollection)_requestLog).add(requestLog);
        else
            _requestLog = new RequestLogCollection(_requestLog, requestLog);
    }

    public MetaData.Response getCommittedMetaData()
    {
        return _committedMetaData;
    }

    /**
     * Get the idle timeout.
     * <p>This is implemented as a call to {@link EndPoint#getIdleTimeout()}, but may be
     * overridden by channels that have timeouts different from their connections.
     *
     * @return the idle timeout (in milliseconds)
     */
    public long getIdleTimeout()
    {
        return _endPoint.getIdleTimeout();
    }

    /**
     * Set the idle timeout.
     * <p>This is implemented as a call to {@link EndPoint#setIdleTimeout(long)}, but may be
     * overridden by channels that have timeouts different from their connections.
     *
     * @param timeoutMs the idle timeout in milliseconds
     */
    public void setIdleTimeout(long timeoutMs)
    {
        _endPoint.setIdleTimeout(timeoutMs);
    }

    public ByteBufferPool getByteBufferPool()
    {
        return _connector.getByteBufferPool();
    }

    public HttpConfiguration getHttpConfiguration()
    {
        return _configuration;
    }

    @Override
    public boolean isOptimizedForDirectBuffers()
    {
        return getHttpTransport().isOptimizedForDirectBuffers();
    }

    public Server getServer()
    {
        return _connector.getServer();
    }

    public Request getRequest()
    {
        return _request;
    }

    public Response getResponse()
    {
        return _response;
    }

    public Connection getConnection()
    {
        return _endPoint.getConnection();
    }

    public EndPoint getEndPoint()
    {
        return _endPoint;
    }

    public InetSocketAddress getLocalAddress()
    {
        return _endPoint.getLocalAddress();
    }

    public InetSocketAddress getRemoteAddress()
    {
        return _endPoint.getRemoteAddress();
    }

    /**
     * If the associated response has the Expect header set to 100 Continue,
     * then accessing the input stream indicates that the handler/servlet
     * is ready for the request body and thus a 100 Continue response is sent.
     *
     * @param available estimate of the number of bytes that are available
     * @throws IOException if the InputStream cannot be created
     */
    public void continue100(int available) throws IOException
    {
        throw new UnsupportedOperationException();
    }

    public void recycle()
    {
        _request.recycle();
        _response.recycle();
        _committedMetaData = null;
        _requestLog = _connector == null ? null : _connector.getServer().getRequestLog();
        _written = 0;
        _trailers = null;
        _oldIdleTimeout = 0;
        _transientListeners.clear();
    }

    public void onAsyncWaitForContent()
    {
    }

    public void onBlockWaitForContent()
    {
    }

    public void onBlockWaitForContentFailure(Throwable failure)
    {
        getRequest().getHttpInput().failed(failure);
    }

    @Override
    public void run()
    {
        handle();
    }

    /**
     * @return True if the channel is ready to continue handling (ie it is not suspended)
     */
    public boolean handle()
    {
        if (LOG.isDebugEnabled())
            LOG.debug("handle {} {} ", _request.getHttpURI(), this);

        HttpChannelState.Action action = _state.handling();

        // Loop here to handle async request redispatches.
        // The loop is controlled by the call to async.unhandle in the
        // finally block below.  Unhandle will return false only if an async dispatch has
        // already happened when unhandle is called.
        loop:
        while (!getServer().isStopped())
        {
            try
            {
                if (LOG.isDebugEnabled())
                    LOG.debug("action {} {}", action, this);

                switch (action)
                {
                    case TERMINATED:
                        onCompleted();
                        break loop;

                    case WAIT:
                        // break loop without calling unhandle
                        break loop;

                    case DISPATCH:
                    {
                        if (!_request.hasMetaData())
                            throw new IllegalStateException("state=" + _state);
                        _request.setHandled(false);
                        _response.getHttpOutput().reopen();

                        dispatch(DispatcherType.REQUEST, () ->
                        {
                            for (HttpConfiguration.Customizer customizer : _configuration.getCustomizers())
                            {
                                customizer.customize(getConnector(), _configuration, _request);
                                if (_request.isHandled())
                                    return;
                            }
                            getServer().handle(HttpChannel.this);
                        });

                        break;
                    }

                    case ASYNC_DISPATCH:
                    {
                        _request.setHandled(false);
                        _response.getHttpOutput().reopen();

                        dispatch(DispatcherType.ASYNC,() -> getServer().handleAsync(this));
                        break;
                    }

                    case ASYNC_TIMEOUT:
                        _state.onTimeout();
                        break;

                    case SEND_ERROR:
                    {
                        try
                        {
                            // Get ready to send an error response
                            _request.setHandled(false);
                            _response.resetContent();
                            _response.getHttpOutput().reopen();

                            // the following is needed as you cannot trust the response code and reason
                            // as those could have been modified after calling sendError
                            Integer code = (Integer)_request.getAttribute(RequestDispatcher.ERROR_STATUS_CODE);
                            _response.setStatus(code != null ? code : HttpStatus.INTERNAL_SERVER_ERROR_500);

                            ContextHandler.Context context = (ContextHandler.Context)_request.getAttribute(ErrorHandler.ERROR_CONTEXT);
                            ErrorHandler errorHandler = ErrorHandler.getErrorHandler(getServer(), context == null ? null : context.getContextHandler());

                            // If we can't have a body, then create a minimal error response.
                            if (HttpStatus.hasNoBody(_response.getStatus()) || errorHandler == null || !errorHandler.errorPageForMethod(_request.getMethod()))
                            {
                                sendResponseAndComplete();
                                break;
                            }

                            // Look for an error page dispatcher
                            String errorPage = (errorHandler instanceof ErrorPageMapper) ? ((ErrorPageMapper)errorHandler).getErrorPage(_request) : null;
                            Dispatcher errorDispatcher = errorPage != null ? (Dispatcher)context.getRequestDispatcher(errorPage) : null;
                            if (errorDispatcher == null)
                            {
                                // Allow ErrorHandler to generate response
                                errorHandler.handle(null, _request, _request, _response);
                                _request.setHandled(true);
                            }
                            else
                            {
                                // Do the error page dispatch
                                dispatch(DispatcherType.ERROR,() -> errorDispatcher.error(_request, _response));
                            }
                        }
                        catch (Throwable x)
                        {
                            if (LOG.isDebugEnabled())
                                LOG.debug("Could not perform ERROR dispatch, aborting", x);
                            if (_state.isResponseCommitted())
                                abort(x);
                            else
                            {
                                _response.resetContent();
                                sendResponseAndComplete();
                            }
                        }
                        finally
                        {
                            // clean up the context that was set in Response.sendError
                            _request.removeAttribute(ErrorHandler.ERROR_CONTEXT);
                        }
                        break;
                    }

                    case ASYNC_ERROR:
                    {
                        throw _state.getAsyncContextEvent().getThrowable();
                    }

                    case READ_REGISTER:
                    {
                        onAsyncWaitForContent();
                        break;
                    }

                    case READ_PRODUCE:
                    {
                        _request.getHttpInput().asyncReadProduce();
                        break;
                    }

                    case READ_CALLBACK:
                    {
                        ContextHandler handler = _state.getContextHandler();
                        if (handler != null)
                            handler.handle(_request, _request.getHttpInput());
                        else
                            _request.getHttpInput().run();
                        break;
                    }

                    case WRITE_CALLBACK:
                    {
                        ContextHandler handler = _state.getContextHandler();
                        if (handler != null)
                            handler.handle(_request, _response.getHttpOutput());
                        else
                            _response.getHttpOutput().run();
                        break;
                    }

                    case COMPLETE:
                    {
                        if (!_response.isCommitted() && !_request.isHandled() && !_response.getHttpOutput().isClosed())
                        {
                            _response.sendError(HttpStatus.NOT_FOUND_404);
                            break;
                        }

                        // RFC 7230, section 3.3.
                        if (!_request.isHead() && !_response.isContentComplete(_response.getHttpOutput().getWritten()))
                        {
                            if (sendErrorOrAbort("Insufficient content written"))
                                break;
                        }

                        // Check if an update is done (if so, do not close)
                        if (checkAndPrepareUpgrade())
                            break;

                        // TODO Currently a blocking/aborting consumeAll is done in the handling of the TERMINATED
                        // TODO Action triggered by the completed callback below.  It would be possible to modify the
                        // TODO callback to do a non-blocking consumeAll at this point and only call completed when
                        // TODO that is done.

                        // Set a close callback on the HttpOutput to make it an async callback
                        _response.closeOutput(Callback.from(_state::completed));

                        break;
                    }

                    default:
                        throw new IllegalStateException(this.toString());
                }
            }
            catch (Throwable failure)
            {
                if ("org.eclipse.jetty.continuation.ContinuationThrowable".equals(failure.getClass().getName()))
                    LOG.ignore(failure);
                else
                    handleException(failure);
            }

            action = _state.unhandle();
        }

        if (LOG.isDebugEnabled())
            LOG.debug("!handle {} {}", action, this);

        boolean suspended = action == Action.WAIT;
        return !suspended;
    }

    public boolean sendErrorOrAbort(String message)
    {
        try
        {
            if (isCommitted())
            {
                abort(new IOException(message));
                return false;
            }

            _response.sendError(HttpStatus.INTERNAL_SERVER_ERROR_500, message);
            return true;
        }
        catch (Throwable x)
        {
            LOG.ignore(x);
            abort(x);
        }
        return false;
    }

    private void dispatch(DispatcherType type, Dispatchable dispatchable) throws IOException, ServletException
    {
        try
        {
            _request.setDispatcherType(type);
            _combinedListener.onBeforeDispatch(_request);
            dispatchable.dispatch();
        }
        catch (Throwable x)
        {
            _combinedListener.onDispatchFailure(_request, x);
            throw x;
        }
        finally
        {
            _combinedListener.onAfterDispatch(_request);
            _request.setDispatcherType(null);
        }
    }

    /**
     * <p>Sends an error 500, performing a special logic to detect whether the request is suspended,
     * to avoid concurrent writes from the application.</p>
     * <p>It may happen that the application suspends, and then throws an exception, while an application
     * spawned thread writes the response content; in such case, we attempt to commit the error directly
     * bypassing the {@link ErrorHandler} mechanisms and the response OutputStream.</p>
     *
     * @param failure the Throwable that caused the problem
     */
    protected void handleException(Throwable failure)
    {
        // Unwrap wrapping Jetty and Servlet exceptions.
        Throwable quiet = unwrap(failure, QuietException.class);
        Throwable noStack = unwrap(failure, BadMessageException.class, IOException.class, TimeoutException.class);

        if (quiet != null || !getServer().isRunning())
        {
            if (LOG.isDebugEnabled())
                LOG.debug(_request.getRequestURI(), failure);
        }
        else if (noStack != null)
        {
            // No stack trace unless there is debug turned on
            if (LOG.isDebugEnabled())
                LOG.warn("handleException " + _request.getRequestURI(), failure);
            else
                LOG.warn("handleException {} {}", _request.getRequestURI(), noStack.toString());
        }
        else
        {
            LOG.warn(_request.getRequestURI(), failure);
        }

        if (isCommitted())
            abort(failure);
        else
            _state.onError(failure);
    }

    /**
     * Unwrap failure causes to find target class
     *
     * @param failure The throwable to have its causes unwrapped
     * @param targets Exception classes that we should not unwrap
     * @return A target throwable or null
     */
    protected Throwable unwrap(Throwable failure, Class<?>... targets)
    {
        while (failure != null)
        {
            for (Class<?> x : targets)
            {
                if (x.isInstance(failure))
                    return failure;
            }
            failure = failure.getCause();
        }
        return null;
    }

    public void sendResponseAndComplete()
    {
        try
        {
            _request.setHandled(true);
            _state.completing();
            sendResponse(null, _response.getHttpOutput().getBuffer(), true, Callback.from(_state::completed));
        }
        catch (Throwable x)
        {
            abort(x);
        }
    }

    public boolean isExpecting100Continue()
    {
        return false;
    }

    public boolean isExpecting102Processing()
    {
        return false;
    }

    @Override
    public String toString()
    {
        long timeStamp = _request.getTimeStamp();
        return String.format("%s@%x{s=%s,r=%s,c=%b/%b,a=%s,uri=%s,age=%d}",
            getClass().getSimpleName(),
            hashCode(),
            _state,
            _requests,
            isRequestCompleted(),
            isResponseCompleted(),
            _state.getState(),
            _request.getHttpURI(),
            timeStamp == 0 ? 0 : System.currentTimeMillis() - timeStamp);
    }

    public void onRequest(MetaData.Request request)
    {
        _requests.incrementAndGet();
        _request.setTimeStamp(System.currentTimeMillis());
        HttpFields fields = _response.getHttpFields();
        if (_configuration.getSendDateHeader() && !fields.contains(HttpHeader.DATE))
            fields.put(_connector.getServer().getDateField());

        long idleTO = _configuration.getIdleTimeout();
        _oldIdleTimeout = getIdleTimeout();
        if (idleTO >= 0 && _oldIdleTimeout != idleTO)
            setIdleTimeout(idleTO);

        request.setTrailerSupplier(_trailerSupplier);
        _request.setMetaData(request);

        _request.setSecure(HttpScheme.HTTPS.is(request.getURI().getScheme()));

        _combinedListener.onRequestBegin(_request);

        if (LOG.isDebugEnabled())
            LOG.debug("REQUEST for {} on {}{}{} {} {}{}{}", request.getURIString(), this, System.lineSeparator(),
                request.getMethod(), request.getURIString(), request.getHttpVersion(), System.lineSeparator(),
                request.getFields());
    }

    public boolean onContent(HttpInput.Content content)
    {
        if (LOG.isDebugEnabled())
            LOG.debug("onContent {} {}", this, content);
        _combinedListener.onRequestContent(_request, content.getByteBuffer());
        return _request.getHttpInput().addContent(content);
    }

    public boolean onContentComplete()
    {
        if (LOG.isDebugEnabled())
            LOG.debug("onContentComplete {}", this);
        _combinedListener.onRequestContentEnd(_request);
        return false;
    }

    public void onTrailers(HttpFields trailers)
    {
        if (LOG.isDebugEnabled())
            LOG.debug("onTrailers {} {}", this, trailers);
        _trailers = trailers;
        _combinedListener.onRequestTrailers(_request);
    }

    public boolean onRequestComplete()
    {
        if (LOG.isDebugEnabled())
            LOG.debug("onRequestComplete {}", this);
        boolean result = _request.getHttpInput().eof();
        _combinedListener.onRequestEnd(_request);
        return result;
    }

    /**
     * <p>Checks whether the processing of the request resulted in an upgrade,
     * and if so performs upgrade preparation steps <em>before</em> the upgrade
     * response is sent back to the client.</p>
     * <p>This avoids a race where the server is unprepared if the client sends
     * data immediately after having received the upgrade response.</p>
     * @return true if the channel is not complete and more processing is required,
     * typically because sendError has been called.
     */
    protected boolean checkAndPrepareUpgrade()
    {
        return false;
    }

    public void onCompleted()
    {
        if (LOG.isDebugEnabled())
            LOG.debug("onCompleted for {} written={}", getRequest().getRequestURI(), getBytesWritten());

        if (_requestLog != null)
            _requestLog.log(_request, _response);

        long idleTO = _configuration.getIdleTimeout();
        if (idleTO >= 0 && getIdleTimeout() != _oldIdleTimeout)
            setIdleTimeout(_oldIdleTimeout);

        _request.onCompleted();
        _combinedListener.onComplete(_request);
        _transport.onCompleted();
    }

    public boolean onEarlyEOF()
    {
        return _request.getHttpInput().earlyEOF();
    }

    public void onBadMessage(BadMessageException failure)
    {
        int status = failure.getCode();
        String reason = failure.getReason();
        if (status < HttpStatus.BAD_REQUEST_400 || status > 599)
            failure = new BadMessageException(HttpStatus.BAD_REQUEST_400, reason, failure);

        _combinedListener.onRequestFailure(_request, failure);

        Action action;
        try
        {
            action = _state.handling();
        }
        catch (Throwable e)
        {
            // The bad message cannot be handled in the current state,
            // so rethrow, hopefully somebody will be able to handle.
            abort(e);
            throw failure;
        }

        try
        {
            if (action == Action.DISPATCH)
            {
                ByteBuffer content = null;
                HttpFields fields = new HttpFields();

                ErrorHandler handler = getServer().getBean(ErrorHandler.class);
                if (handler != null)
                    content = handler.badMessageError(status, reason, fields);

                sendResponse(new MetaData.Response(HttpVersion.HTTP_1_1, status, null, fields, BufferUtil.length(content)), content, true);
            }
        }
        catch (IOException e)
        {
            LOG.debug(e);
        }
        finally
        {
            try
            {
                onCompleted();
            }
            catch (Throwable e)
            {
                LOG.debug(e);
                abort(e);
            }
        }
    }

    protected boolean sendResponse(MetaData.Response response, ByteBuffer content, boolean complete, final Callback callback)
    {
        boolean committing = _state.commitResponse();

        if (LOG.isDebugEnabled())
            LOG.debug("sendResponse info={} content={} complete={} committing={} callback={}",
                response,
                BufferUtil.toDetailString(content),
                complete,
                committing,
                callback);

        if (committing)
        {
            // We need an info to commit
<<<<<<< HEAD
            if (response == null)
                response = _response.newResponseMetaData();
            commit(response);

=======
            if (info == null)
                info = _response.newResponseMetaData();
            commit(info);
            _combinedListener.onResponseBegin(_request);
            _request.onResponseCommit();
            
>>>>>>> a563cdca
            // wrap callback to process 100 responses
            final int status = response.getStatus();
            final Callback committed = (status < HttpStatus.OK_200 && status >= HttpStatus.CONTINUE_100)
                ? new Send100Callback(callback)
                : new SendCallback(callback, content, true, complete);

            // committing write
            _transport.send(_request.getMetaData(), response, content, complete, committed);
        }
        else if (response == null)
        {
            // This is a normal write
            _transport.send(_request.getMetaData(), null, content, complete, new SendCallback(callback, content, false, complete));
        }
        else
        {
            callback.failed(new IllegalStateException("committed"));
        }
        return committing;
    }

    public boolean sendResponse(MetaData.Response info, ByteBuffer content, boolean complete) throws IOException
    {
        try (Blocker blocker = _response.getHttpOutput().acquireWriteBlockingCallback())
        {
            boolean committing = sendResponse(info, content, complete, blocker);
            blocker.block();
            return committing;
        }
        catch (Throwable failure)
        {
            if (LOG.isDebugEnabled())
                LOG.debug(failure);
            abort(failure);
            throw failure;
        }
    }

    protected void commit(MetaData.Response info)
    {
        _committedMetaData = info;
        if (LOG.isDebugEnabled())
            LOG.debug("COMMIT for {} on {}{}{} {} {}{}{}", getRequest().getRequestURI(), this, System.lineSeparator(),
                info.getStatus(), info.getReason(), info.getHttpVersion(), System.lineSeparator(),
                info.getFields());
    }

    public boolean isCommitted()
    {
        return _state.isResponseCommitted();
    }

    /**
     * @return True if the request lifecycle is completed
     */
    public boolean isRequestCompleted()
    {
        return _state.isCompleted();
    }

    /**
     * @return True if the response is completely written.
     */
    public boolean isResponseCompleted()
    {
        return _state.isResponseCompleted();
    }

    public boolean isPersistent()
    {
        return _endPoint.isOpen();
    }

    /**
     * <p>Non-Blocking write, committing the response if needed.</p>
     * Called as last link in HttpOutput.Filter chain
     *
     * @param content the content buffer to write
     * @param complete whether the content is complete for the response
     * @param callback Callback when complete or failed
     */
    @Override
    public void write(ByteBuffer content, boolean complete, Callback callback)
    {
        sendResponse(null, content, complete, callback);
    }

    @Override
    public void resetBuffer()
    {
        if (isCommitted())
            throw new IllegalStateException("Committed");
    }

    @Override
    public HttpOutput.Interceptor getNextInterceptor()
    {
        return null;
    }

    protected void execute(Runnable task)
    {
        _executor.execute(task);
    }

    public Scheduler getScheduler()
    {
        return _connector.getScheduler();
    }

    /**
     * @return true if the HttpChannel can efficiently use direct buffer (typically this means it is not over SSL or a multiplexed protocol)
     */
    public boolean useDirectBuffers()
    {
        return getEndPoint() instanceof ChannelEndPoint;
    }

    /**
     * If a write or similar operation to this channel fails,
     * then this method should be called.
     * <p>
     * The standard implementation calls {@link HttpTransport#abort(Throwable)}.
     *
     * @param failure the failure that caused the abort.
     */
    public void abort(Throwable failure)
    {
        if (_state.abortResponse())
        {
            _combinedListener.onResponseFailure(_request, failure);
            _transport.abort(failure);
        }
    }

    public boolean isTunnellingSupported()
    {
        return false;
    }

    public EndPoint getTunnellingEndPoint()
    {
        throw new UnsupportedOperationException("Tunnelling not supported");
    }

    private void notifyEvent1(Function<Listener, Consumer<Request>> function, Request request)
    {
        for (Listener listener : _transientListeners)
        {
            try
            {
                function.apply(listener).accept(request);
            }
            catch (Throwable x)
            {
                LOG.debug("Failure invoking listener " + listener, x);
            }
        }
    }

    private void notifyEvent2(Function<Listener, BiConsumer<Request, ByteBuffer>> function, Request request, ByteBuffer content)
    {
        for (Listener listener : _transientListeners)
        {
            ByteBuffer view = content.slice();
            try
            {
                function.apply(listener).accept(request, view);
            }
            catch (Throwable x)
            {
                LOG.debug("Failure invoking listener " + listener, x);
            }
        }
    }

    private void notifyEvent2(Function<Listener, BiConsumer<Request, Throwable>> function, Request request, Throwable failure)
    {
        for (Listener listener : _transientListeners)
        {
            try
            {
                function.apply(listener).accept(request, failure);
            }
            catch (Throwable x)
            {
                LOG.debug("Failure invoking listener " + listener, x);
            }
        }
    }

    interface Dispatchable
    {
        void dispatch() throws IOException, ServletException;
    }

    /**
     * <p>Listener for {@link HttpChannel} events.</p>
     * <p>HttpChannel will emit events for the various phases it goes through while
     * processing an HTTP request and response.</p>
     * <p>Implementations of this interface may listen to those events to track
     * timing and/or other values such as request URI, etc.</p>
     * <p>The events parameters, especially the {@link Request} object, may be
     * in a transient state depending on the event, and not all properties/features
     * of the parameters may be available inside a listener method.</p>
     * <p>It is recommended that the event parameters are <em>not</em> acted upon
     * in the listener methods, or undefined behavior may result. For example, it
     * would be a bad idea to try to read some content from the
     * {@link javax.servlet.ServletInputStream} in listener methods. On the other
     * hand, it is legit to store request attributes in one listener method that
     * may be possibly retrieved in another listener method in a later event.</p>
     * <p>Listener methods are invoked synchronously from the thread that is
     * performing the request processing, and they should not call blocking code
     * (otherwise the request processing will be blocked as well).</p>
     * <p>Listener instances that are set as a bean on the {@link Connector} are
     * efficiently added to {@link HttpChannel}.  If additional listeners are added
     * using the deprecated {@link HttpChannel#addListener(Listener)}</p> method,
     * then an instance of {@link TransientListeners} must be added to the connector
     * in order for them to be invoked.
     */
    public interface Listener extends EventListener
    {
        /**
         * Invoked just after the HTTP request line and headers have been parsed.
         *
         * @param request the request object
         */
        default void onRequestBegin(Request request)
        {
        }

        /**
         * Invoked just before calling the application.
         *
         * @param request the request object
         */
        default void onBeforeDispatch(Request request)
        {
        }

        /**
         * Invoked when the application threw an exception.
         *
         * @param request the request object
         * @param failure the exception thrown by the application
         */
        default void onDispatchFailure(Request request, Throwable failure)
        {
        }

        /**
         * Invoked just after the application returns from the first invocation.
         *
         * @param request the request object
         */
        default void onAfterDispatch(Request request)
        {
        }

        /**
         * Invoked every time a request content chunk has been parsed, just before
         * making it available to the application.
         *
         * @param request the request object
         * @param content a {@link ByteBuffer#slice() slice} of the request content chunk
         */
        default void onRequestContent(Request request, ByteBuffer content)
        {
        }

        /**
         * Invoked when the end of the request content is detected.
         *
         * @param request the request object
         */
        default void onRequestContentEnd(Request request)
        {
        }

        /**
         * Invoked when the request trailers have been parsed.
         *
         * @param request the request object
         */
        default void onRequestTrailers(Request request)
        {
        }

        /**
         * Invoked when the request has been fully parsed.
         *
         * @param request the request object
         */
        default void onRequestEnd(Request request)
        {
        }

        /**
         * Invoked when the request processing failed.
         *
         * @param request the request object
         * @param failure the request failure
         */
        default void onRequestFailure(Request request, Throwable failure)
        {
        }

        /**
         * Invoked just before the response line is written to the network.
         *
         * @param request the request object
         */
        default void onResponseBegin(Request request)
        {
        }

        /**
         * Invoked just after the response is committed (that is, the response
         * line, headers and possibly some content have been written to the
         * network).
         *
         * @param request the request object
         */
        default void onResponseCommit(Request request)
        {
        }

        /**
         * Invoked after a response content chunk has been written to the network.
         *
         * @param request the request object
         * @param content a {@link ByteBuffer#slice() slice} of the response content chunk
         */
        default void onResponseContent(Request request, ByteBuffer content)
        {
        }

        /**
         * Invoked when the response has been fully written.
         *
         * @param request the request object
         */
        default void onResponseEnd(Request request)
        {
        }

        /**
         * Invoked when the response processing failed.
         *
         * @param request the request object
         * @param failure the response failure
         */
        default void onResponseFailure(Request request, Throwable failure)
        {
        }

        /**
         * Invoked when the request <em>and</em> response processing are complete.
         *
         * @param request the request object
         */
        default void onComplete(Request request)
        {
        }
    }

    private class SendCallback extends Callback.Nested
    {
        private final ByteBuffer _content;
        private final int _length;
        private final boolean _commit;
        private final boolean _complete;

        private SendCallback(Callback callback, ByteBuffer content, boolean commit, boolean complete)
        {
            super(callback);
            _content = content == null ? BufferUtil.EMPTY_BUFFER : content.slice();
            _length = _content.remaining();
            _commit = commit;
            _complete = complete;
        }

        @Override
        public void succeeded()
        {
            _written += _length;
            if (_complete)
                _response.getHttpOutput().closed();
            super.succeeded();
            if (_commit)
                _combinedListener.onResponseCommit(_request);
            if (_length > 0)
                _combinedListener.onResponseContent(_request, _content);
            if (_complete && _state.completeResponse())
                _combinedListener.onResponseEnd(_request);
        }

        @Override
        public void failed(final Throwable x)
        {
            if (LOG.isDebugEnabled())
                LOG.debug("Commit failed", x);

            if (x instanceof BadMessageException)
            {
                _transport.send(_request.getMetaData(), HttpGenerator.RESPONSE_500_INFO, null, true, new Callback.Nested(this)
                {
                    @Override
                    public void succeeded()
                    {
                        _response.getHttpOutput().closed();
                        super.failed(x);
                    }

                    @Override
                    public void failed(Throwable th)
                    {
                        _response.getHttpOutput().closed();
                        abort(x);
                        super.failed(x);
                    }
                });
            }
            else
            {
                abort(x);
                super.failed(x);
            }
        }
    }

    private class Send100Callback extends SendCallback
    {
        private Send100Callback(Callback callback)
        {
            super(callback, null, false, false);
        }

        @Override
        public void succeeded()
        {
            if (_state.partialResponse())
                super.succeeded();
            else
                super.failed(new IllegalStateException());
        }
    }

    /**
     * A Listener instance that can be added as a bean to {@link AbstractConnector} so that
     * the listeners obtained from HttpChannel{@link #getTransientListeners()}
     */
    @Deprecated
    public static class TransientListeners implements Listener
    {
        @Override
        public void onRequestBegin(Request request)
        {
            request.getHttpChannel().notifyEvent1(listener -> listener::onRequestBegin, request);
        }

        @Override
        public void onBeforeDispatch(Request request)
        {
            request.getHttpChannel().notifyEvent1(listener -> listener::onBeforeDispatch, request);
        }

        @Override
        public void onDispatchFailure(Request request, Throwable failure)
        {
            request.getHttpChannel().notifyEvent2(listener -> listener::onDispatchFailure, request, failure);
        }

        @Override
        public void onAfterDispatch(Request request)
        {
            request.getHttpChannel().notifyEvent1(listener -> listener::onAfterDispatch, request);
        }

        @Override
        public void onRequestContent(Request request, ByteBuffer content)
        {
            request.getHttpChannel().notifyEvent2(listener -> listener::onRequestContent, request, content);
        }

        @Override
        public void onRequestContentEnd(Request request)
        {
            request.getHttpChannel().notifyEvent1(listener -> listener::onRequestContentEnd, request);
        }

        @Override
        public void onRequestTrailers(Request request)
        {
            request.getHttpChannel().notifyEvent1(listener -> listener::onRequestTrailers, request);
        }

        @Override
        public void onRequestEnd(Request request)
        {
            request.getHttpChannel().notifyEvent1(listener -> listener::onRequestEnd, request);
        }

        @Override
        public void onRequestFailure(Request request, Throwable failure)
        {
            request.getHttpChannel().notifyEvent2(listener -> listener::onRequestFailure, request, failure);
        }

        @Override
        public void onResponseBegin(Request request)
        {
            request.getHttpChannel().notifyEvent1(listener -> listener::onResponseBegin, request);
        }

        @Override
        public void onResponseCommit(Request request)
        {
            request.getHttpChannel().notifyEvent1(listener -> listener::onResponseCommit, request);
        }

        @Override
        public void onResponseContent(Request request, ByteBuffer content)
        {
            request.getHttpChannel().notifyEvent2(listener -> listener::onResponseContent, request, content);
        }

        @Override
        public void onResponseEnd(Request request)
        {
            request.getHttpChannel().notifyEvent1(listener -> listener::onResponseEnd, request);
        }

        @Override
        public void onResponseFailure(Request request, Throwable failure)
        {
            request.getHttpChannel().notifyEvent2(listener -> listener::onResponseFailure, request, failure);
        }

        @Override
        public void onComplete(Request request)
        {
            request.getHttpChannel().notifyEvent1(listener -> listener::onComplete, request);
        }
    }
}<|MERGE_RESOLUTION|>--- conflicted
+++ resolved
@@ -855,19 +855,12 @@
         if (committing)
         {
             // We need an info to commit
-<<<<<<< HEAD
             if (response == null)
                 response = _response.newResponseMetaData();
             commit(response);
-
-=======
-            if (info == null)
-                info = _response.newResponseMetaData();
-            commit(info);
             _combinedListener.onResponseBegin(_request);
             _request.onResponseCommit();
             
->>>>>>> a563cdca
             // wrap callback to process 100 responses
             final int status = response.getStatus();
             final Callback committed = (status < HttpStatus.OK_200 && status >= HttpStatus.CONTINUE_100)
