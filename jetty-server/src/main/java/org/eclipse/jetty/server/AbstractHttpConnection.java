//
//  ========================================================================
//  Copyright (c) 1995-2015 Mort Bay Consulting Pty. Ltd.
//  ------------------------------------------------------------------------
//  All rights reserved. This program and the accompanying materials
//  are made available under the terms of the Eclipse Public License v1.0
//  and Apache License v2.0 which accompanies this distribution.
//
//      The Eclipse Public License is available at
//      http://www.eclipse.org/legal/epl-v10.html
//
//      The Apache License v2.0 is available at
//      http://www.opensource.org/licenses/apache2.0.php
//
//  You may elect to redistribute this code under either of these licenses.
//  ========================================================================
//

package org.eclipse.jetty.server;

import java.io.IOException;
import java.io.InputStream;
import java.io.PrintWriter;

import javax.servlet.DispatcherType;
import javax.servlet.RequestDispatcher;
import javax.servlet.ServletInputStream;
import javax.servlet.ServletOutputStream;
import javax.servlet.http.HttpServletRequest;
import javax.servlet.http.HttpServletResponse;

import org.eclipse.jetty.continuation.ContinuationThrowable;
import org.eclipse.jetty.http.EncodedHttpURI;
import org.eclipse.jetty.http.Generator;
import org.eclipse.jetty.http.HttpBuffers;
import org.eclipse.jetty.http.HttpContent;
import org.eclipse.jetty.http.HttpException;
import org.eclipse.jetty.http.HttpFields;
import org.eclipse.jetty.http.HttpGenerator;
import org.eclipse.jetty.http.HttpHeaderValues;
import org.eclipse.jetty.http.HttpHeaders;
import org.eclipse.jetty.http.HttpMethods;
import org.eclipse.jetty.http.HttpParser;
import org.eclipse.jetty.http.HttpStatus;
import org.eclipse.jetty.http.HttpURI;
import org.eclipse.jetty.http.HttpVersions;
import org.eclipse.jetty.http.MimeTypes;
import org.eclipse.jetty.http.Parser;
import org.eclipse.jetty.http.PathMap;
import org.eclipse.jetty.io.AbstractConnection;
import org.eclipse.jetty.io.Buffer;
import org.eclipse.jetty.io.BufferCache.CachedBuffer;
import org.eclipse.jetty.io.Buffers;
import org.eclipse.jetty.io.Connection;
import org.eclipse.jetty.io.EndPoint;
import org.eclipse.jetty.io.EofException;
import org.eclipse.jetty.io.RuntimeIOException;
import org.eclipse.jetty.io.UncheckedPrintWriter;
import org.eclipse.jetty.server.handler.ErrorHandler;
import org.eclipse.jetty.server.nio.NIOConnector;
import org.eclipse.jetty.server.ssl.SslConnector;
import org.eclipse.jetty.util.QuotedStringTokenizer;
import org.eclipse.jetty.util.StringUtil;
import org.eclipse.jetty.util.URIUtil;
import org.eclipse.jetty.util.log.Log;
import org.eclipse.jetty.util.log.Logger;
import org.eclipse.jetty.util.resource.Resource;

/**
 * <p>A HttpConnection represents the connection of a HTTP client to the server
 * and is created by an instance of a {@link Connector}. It's prime function is
 * to associate {@link Request} and {@link Response} instances with a {@link EndPoint}.
 * </p>
 * <p>
 * A connection is also the prime mechanism used by jetty to recycle objects without
 * pooling.  The {@link Request},  {@link Response}, {@link HttpParser}, {@link HttpGenerator}
 * and {@link HttpFields} instances are all recycled for the duraction of
 * a connection. Where appropriate, allocated buffers are also kept associated
 * with the connection via the parser and/or generator.
 * </p>
 * <p>
 * The connection state is held by 3 separate state machines: The request state, the
 * response state and the continuation state.  All three state machines must be driven
 * to completion for every request, and all three can complete in any order.
 * </p>
 * <p>
 * The HttpConnection support protocol upgrade.  If on completion of a request, the
 * response code is 101 (switch protocols), then the org.eclipse.jetty.io.Connection
 * request attribute is checked to see if there is a new Connection instance. If so,
 * the new connection is returned from {@link #handle()} and is used for future
 * handling of the underlying connection.   Note that for switching protocols that
 * don't use 101 responses (eg CONNECT), the response should be sent and then the
 * status code changed to 101 before returning from the handler.  Implementors
 * of new Connection types should be careful to extract any buffered data from
 * (HttpParser)http.getParser()).getHeaderBuffer() and
 * (HttpParser)http.getParser()).getBodyBuffer() to initialise their new connection.
 * </p>
 *
 */
public abstract class AbstractHttpConnection  extends AbstractConnection
{
    private static final Logger LOG = Log.getLogger(AbstractHttpConnection.class);

    private static final int UNKNOWN = -2;
    private static final ThreadLocal<AbstractHttpConnection> __currentConnection = new ThreadLocal<AbstractHttpConnection>();

    private int _requests;

    protected final Connector _connector;
    protected final Server _server;
    protected final HttpURI _uri;

    protected final Parser _parser;
    protected final HttpFields _requestFields;
    protected final Request _request;
    protected volatile ServletInputStream _in;

    protected final Generator _generator;
    protected final HttpFields _responseFields;
    protected final Response _response;
    protected volatile Output _out;
    protected volatile OutputWriter _writer;
    protected volatile PrintWriter _printWriter;

    int _include;

    private Object _associatedObject; // associated object

    private int _version = UNKNOWN;

    private String _charset;
    private boolean _expect = false;
    private boolean _expect100Continue = false;
    private boolean _expect102Processing = false;
    private boolean _head = false;
    private boolean _host = false;
    private boolean _delayedHandling=false;
    private boolean _earlyEOF = false;

    /* ------------------------------------------------------------ */
    public static AbstractHttpConnection getCurrentConnection()
    {
        return __currentConnection.get();
    }

    /* ------------------------------------------------------------ */
    protected static void setCurrentConnection(AbstractHttpConnection connection)
    {
        __currentConnection.set(connection);
    }

    /* ------------------------------------------------------------ */
    public AbstractHttpConnection(Connector connector, EndPoint endpoint, Server server)
    {
        super(endpoint);
        _uri = StringUtil.__UTF8.equals(URIUtil.__CHARSET)?new HttpURI():new EncodedHttpURI(URIUtil.__CHARSET);
        _connector = connector;
        HttpBuffers ab = (HttpBuffers)_connector;
        _parser = newHttpParser(ab.getRequestBuffers(), endpoint, new RequestHandler());
        _requestFields = new HttpFields();
        _responseFields = new HttpFields();
        _request = new Request(this);
        _response = new Response(this);
        _generator = newHttpGenerator(ab.getResponseBuffers(), endpoint);
        _generator.setSendServerVersion(server.getSendServerVersion());
        _server = server;
    }

    /* ------------------------------------------------------------ */
    protected AbstractHttpConnection(Connector connector, EndPoint endpoint, Server server,
            Parser parser, Generator generator, Request request)
    {
        super(endpoint);

        _uri = URIUtil.__CHARSET.equals(StringUtil.__UTF8)?new HttpURI():new EncodedHttpURI(URIUtil.__CHARSET);
        _connector = connector;
        _parser = parser;
        _requestFields = new HttpFields();
        _responseFields = new HttpFields();
        _request = request;
        _response = new Response(this);
        _generator = generator;
        _generator.setSendServerVersion(server.getSendServerVersion());
        _server = server;
    }

    protected HttpParser newHttpParser(Buffers requestBuffers, EndPoint endpoint, HttpParser.EventHandler requestHandler)
    {
        return new HttpParser(requestBuffers, endpoint, requestHandler);
    }

    protected HttpGenerator newHttpGenerator(Buffers responseBuffers, EndPoint endPoint)
    {
        return new HttpGenerator(responseBuffers, endPoint);
    }

    /* ------------------------------------------------------------ */
    /**
     * @return the parser used by this connection
     */
    public Parser getParser()
    {
        return _parser;
    }

    /* ------------------------------------------------------------ */
    /**
     * @return the number of requests handled by this connection
     */
    public int getRequests()
    {
        return _requests;
    }

    /* ------------------------------------------------------------ */
    public Server getServer()
    {
        return _server;
    }

    /* ------------------------------------------------------------ */
    /**
     * @return Returns the associatedObject.
     */
    public Object getAssociatedObject()
    {
        return _associatedObject;
    }

    /* ------------------------------------------------------------ */
    /**
     * @param associatedObject The associatedObject to set.
     */
    public void setAssociatedObject(Object associatedObject)
    {
        _associatedObject = associatedObject;
    }

    /* ------------------------------------------------------------ */
    /**
     * @return Returns the connector.
     */
    public Connector getConnector()
    {
        return _connector;
    }

    /* ------------------------------------------------------------ */
    /**
     * @return Returns the requestFields.
     */
    public HttpFields getRequestFields()
    {
        return _requestFields;
    }

    /* ------------------------------------------------------------ */
    /**
     * @return Returns the responseFields.
     */
    public HttpFields getResponseFields()
    {
        return _responseFields;
    }

    /* ------------------------------------------------------------ */
    /**
     * Find out if the request supports CONFIDENTIAL security.
     * @param request the incoming HTTP request
     * @return the result of calling {@link Connector#isConfidential(Request)}, or false
     * if there is no connector
     */
    public boolean isConfidential(Request request)
    {
        return _connector != null && _connector.isConfidential(request);
    }

    /* ------------------------------------------------------------ */
    /**
     * Find out if the request supports INTEGRAL security.
     * @param request the incoming HTTP request
     * @return the result of calling {@link Connector#isIntegral(Request)}, or false
     * if there is no connector
     */
    public boolean isIntegral(Request request)
    {
        return _connector != null && _connector.isIntegral(request);
    }

    /* ------------------------------------------------------------ */
    /**
     * @return <code>false</code> (this method is not yet implemented)
     */
    public boolean getResolveNames()
    {
        return _connector.getResolveNames();
    }

    /* ------------------------------------------------------------ */
    /**
     * @return Returns the request.
     */
    public Request getRequest()
    {
        return _request;
    }

    /* ------------------------------------------------------------ */
    /**
     * @return Returns the response.
     */
    public Response getResponse()
    {
        return _response;
    }

    /* ------------------------------------------------------------ */
    /**
     * Get the inputStream from the connection.
     * <p>
     * If the associated response has the Expect header set to 100 Continue,
     * then accessing the input stream indicates that the handler/servlet
     * is ready for the request body and thus a 100 Continue response is sent.
     *
     * @return The input stream for this connection.
     * The stream will be created if it does not already exist.
     * @throws IOException if the input stream cannot be retrieved
     */
    public ServletInputStream getInputStream() throws IOException
    {
        // If the client is expecting 100 CONTINUE, then send it now.
        if (_expect100Continue)
        {
            // is content missing?
            if (((HttpParser)_parser).getHeaderBuffer()==null || ((HttpParser)_parser).getHeaderBuffer().length()<2)
            {
                if (_generator.isCommitted())
                    throw new IllegalStateException("Committed before 100 Continues");

                ((HttpGenerator)_generator).send1xx(HttpStatus.CONTINUE_100);
            }
            _expect100Continue=false;
        }

        if (_in == null)
            _in = new HttpInput(AbstractHttpConnection.this);
        return _in;
    }

    /* ------------------------------------------------------------ */
    /**
     * @return The output stream for this connection. The stream will be created if it does not already exist.
     */
    public ServletOutputStream getOutputStream()
    {
        if (_out == null)
            _out = new Output();
        return _out;
    }

    /* ------------------------------------------------------------ */
    /**
     * @param encoding the PrintWriter encoding
     * @return A {@link PrintWriter} wrapping the {@link #getOutputStream output stream}. The writer is created if it
     *    does not already exist.
     */
    public PrintWriter getPrintWriter(String encoding)
    {
        getOutputStream();
        if (_writer==null)
        {
            _writer=new OutputWriter();
            if (_server.isUncheckedPrintWriter())
                _printWriter=new UncheckedPrintWriter(_writer);
            else
                _printWriter = new PrintWriter(_writer)
                {
                    public void close()
                    {
                        synchronized (lock)
                        {
                            try
                            {
                                out.close();
                            }
                            catch (IOException e)
                            {
                                setError();
                            }
                        }
                    }
                };
        }
        _writer.setCharacterEncoding(encoding);
        return _printWriter;
    }

    /* ------------------------------------------------------------ */
    public boolean isResponseCommitted()
    {
        return _generator.isCommitted();
    }

    /* ------------------------------------------------------------ */
    public boolean isEarlyEOF()
    {
        return _earlyEOF;
    }

    /* ------------------------------------------------------------ */
    public void reset()
    {
        _parser.reset();
        _parser.returnBuffers(); // TODO maybe only on unhandle
        _requestFields.clear();
        _request.recycle();
        _generator.reset();
        _generator.returnBuffers();// TODO maybe only on unhandle
        _responseFields.clear();
        _response.recycle();
        _uri.clear();
        _writer=null;
        _earlyEOF = false;
    }

    /* ------------------------------------------------------------ */
    protected void handleRequest() throws IOException
    {
        boolean error = false;

        String threadName=null;
        Throwable async_exception=null;
        try
        {
            if (LOG.isDebugEnabled())
            {
                threadName=Thread.currentThread().getName();
                Thread.currentThread().setName(threadName+" - "+_uri);
            }


            // Loop here to handle async request redispatches.
            // The loop is controlled by the call to async.unhandle in the
            // finally block below.  If call is from a non-blocking connector,
            // then the unhandle will return false only if an async dispatch has
            // already happened when unhandle is called.   For a blocking connector,
            // the wait for the asynchronous dispatch or timeout actually happens
            // within the call to unhandle().

            final Server server=_server;
            boolean was_continuation=_request._async.isContinuation();
            boolean handling=_request._async.handling() && server!=null && server.isRunning();
            while (handling)
            {
                _request.setHandled(false);

                String info=null;
                try
                {
                    _uri.getPort();
                    String path = null;

                    try
                    {
                        path = _uri.getDecodedPath();
                    }
                    catch (Exception e)
                    {
                        LOG.warn("Failed UTF-8 decode for request path, trying ISO-8859-1");
                        LOG.ignore(e);
                        path = _uri.getDecodedPath(StringUtil.__ISO_8859_1);
                    }

                    info=URIUtil.canonicalPath(path);
                    if (info==null && !_request.getMethod().equals(HttpMethods.CONNECT))
                    {
                        if (path==null && _uri.getScheme()!=null && _uri.getHost()!=null)
                        {
                            info="/";
                            _request.setRequestURI("");
                        }
                        else
                            throw new HttpException(400);
                    }
                    _request.setPathInfo(info);

                    if (_out!=null)
                        _out.reopen();

                    if (_request._async.isInitial())
                    {
                        _request.setDispatcherType(DispatcherType.REQUEST);
                        _connector.customize(_endp, _request);
                        server.handle(this);
                    }
                    else
                    {
                        if (_request._async.isExpired()&&!was_continuation)
                        {
                            async_exception = (Throwable)_request.getAttribute(RequestDispatcher.ERROR_EXCEPTION);
                            _response.setStatus(500,async_exception==null?"Async Timeout":"Async Exception");
                            _request.setAttribute(RequestDispatcher.ERROR_STATUS_CODE,new Integer(500));
                            _request.setAttribute(RequestDispatcher.ERROR_MESSAGE, _response.getReason());
                            _request.setDispatcherType(DispatcherType.ERROR);
                            
                            ErrorHandler eh = _request._async.getContextHandler().getErrorHandler();
                            if (eh instanceof ErrorHandler.ErrorPageMapper)
                            {
                                String error_page=((ErrorHandler.ErrorPageMapper)eh).getErrorPage((HttpServletRequest)_request._async.getRequest());
                                if (error_page!=null)
                                { 
                                    AsyncContinuation.AsyncEventState state = _request._async.getAsyncEventState();
                                    state.setPath(error_page);
                                }
                            }
                        }
                        else
                            _request.setDispatcherType(DispatcherType.ASYNC);
                        server.handleAsync(this);
                    }
                }
                catch (ContinuationThrowable e)
                {
                    LOG.ignore(e);
                }
                catch (EofException e)
                {
                    async_exception=e;
                    LOG.debug(e);
                    error=true;
                    _request.setHandled(true);
                    if (!_response.isCommitted())
                        _generator.sendError(500, null, null, true);
                }
                catch (RuntimeIOException e)
                {
                    async_exception=e;
                    LOG.debug(e);
                    error=true;
                    _request.setHandled(true);
                }
                catch (HttpException e)
                {
                    LOG.debug(e);
                    error=true;
                    _request.setHandled(true);
                    _response.sendError(e.getStatus(), e.getReason());
                }
                catch (Throwable e)
                {
                    async_exception=e;
                    LOG.warn(String.valueOf(_uri),e);
                    error=true;
                    _request.setHandled(true);
                    _generator.sendError(info==null?400:500, null, null, true);
                    
                }
                finally
                {
                    // Complete async requests 
                    if (error && _request.isAsyncStarted())
                        _request.getAsyncContinuation().errorComplete();
                        
                    was_continuation=_request._async.isContinuation();
                    handling = !_request._async.unhandle() && server.isRunning() && _server!=null;
                }
            }
        }
        finally
        {
            if (threadName!=null)
                Thread.currentThread().setName(threadName);

            if (_request._async.isUncompleted())
            {
                
                _request._async.doComplete(async_exception);

                if (_expect100Continue)
                {
                    LOG.debug("100 continues not sent");
                    // We didn't send 100 continues, but the latest interpretation
                    // of the spec (see httpbis) is that the client will either
                    // send the body anyway, or close.  So we no longer need to
                    // do anything special here other than make the connection not persistent
                    _expect100Continue = false;
                    if (!_response.isCommitted())
                        _generator.setPersistent(false);
                }

                if(_endp.isOpen())
                {
                    if (error)
                    {
                        _endp.shutdownOutput();
                        _generator.setPersistent(false);
                        if (!_generator.isComplete())
                            _response.complete();
                    }
                    else
                    {
                        if (!_response.isCommitted() && !_request.isHandled())
                            _response.sendError(HttpServletResponse.SC_NOT_FOUND);
                        _response.complete();
                        if (_generator.isPersistent())
                            _connector.persist(_endp);
                    }
                }
                else
                {
                    _response.complete();
                }

                _request.setHandled(true);
            }
        }
    }

    /* ------------------------------------------------------------ */
    public abstract Connection handle() throws IOException;

    /* ------------------------------------------------------------ */
    public void commitResponse(boolean last) throws IOException
    {
        if (!_generator.isCommitted())
        {
            _generator.setResponse(_response.getStatus(), _response.getReason());
            try
            {
                // If the client was expecting 100 continues, but we sent something
                // else, then we need to close the connection
                if (_expect100Continue && _response.getStatus()!=100)
                    _generator.setPersistent(false);
                _generator.completeHeader(_responseFields, last);
            }
            catch(RuntimeException e)
            {
                LOG.warn("header full: " + e);

                _response.reset();
                _generator.reset();
                _generator.setResponse(HttpStatus.INTERNAL_SERVER_ERROR_500,null);
                _generator.completeHeader(_responseFields,Generator.LAST);
                _generator.complete();
                throw new HttpException(HttpStatus.INTERNAL_SERVER_ERROR_500);
            }

        }
        if (last)
            _generator.complete();
    }

    /* ------------------------------------------------------------ */
    public void completeResponse() throws IOException
    {
        if (!_generator.isCommitted())
        {
            _generator.setResponse(_response.getStatus(), _response.getReason());
            try
            {
                _generator.completeHeader(_responseFields, Generator.LAST);
            }
            catch(RuntimeException e)
            {
                LOG.warn("header full: "+e);
                LOG.debug(e);

                _response.reset();
                _generator.reset();
                _generator.setResponse(HttpStatus.INTERNAL_SERVER_ERROR_500,null);
                _generator.completeHeader(_responseFields,Generator.LAST);
                _generator.complete();
                throw new HttpException(HttpStatus.INTERNAL_SERVER_ERROR_500);
            }
        }

        _generator.complete();
    }

    /* ------------------------------------------------------------ */
    public void flushResponse() throws IOException
    {
        try
        {
            commitResponse(Generator.MORE);
            _generator.flushBuffer();
        }
        catch(IOException e)
        {
            throw (e instanceof EofException) ? e:new EofException(e);
        }
    }

    /* ------------------------------------------------------------ */
    public Generator getGenerator()
    {
        return _generator;
    }

    /* ------------------------------------------------------------ */
    public boolean isIncluding()
    {
        return _include>0;
    }

    /* ------------------------------------------------------------ */
    public void include()
    {
        _include++;
    }

    /* ------------------------------------------------------------ */
    public void included()
    {
        _include--;
        if (_out!=null)
            _out.reopen();
    }

    /* ------------------------------------------------------------ */
    public boolean isIdle()
    {
        return _generator.isIdle() && (_parser.isIdle() || _delayedHandling);
    }

    /* ------------------------------------------------------------ */
    /**
     * @see org.eclipse.jetty.io.Connection#isSuspended()
     */
    public boolean isSuspended()
    {
        return _request.getAsyncContinuation().isSuspended();
    }

    /* ------------------------------------------------------------ */
    public void onClose()
    {
        LOG.debug("closed {}",this);
    }

    /* ------------------------------------------------------------ */
    public boolean isExpecting100Continues()
    {
        return _expect100Continue;
    }

    /* ------------------------------------------------------------ */
    public boolean isExpecting102Processing()
    {
        return _expect102Processing;
    }

    /* ------------------------------------------------------------ */
    public int getMaxIdleTime()
    {
        if (_connector.isLowResources() && _endp.getMaxIdleTime()==_connector.getMaxIdleTime())
            return _connector.getLowResourceMaxIdleTime();
        if (_endp.getMaxIdleTime()>0)
            return _endp.getMaxIdleTime();
        return _connector.getMaxIdleTime();
    }

    /* ------------------------------------------------------------ */
    public String toString()
    {
        return String.format("%s,g=%s,p=%s,r=%d",
                super.toString(),
                _generator,
                _parser,
                _requests);
    }

    /* ------------------------------------------------------------ */
    protected void startRequest(Buffer method, Buffer uri, Buffer version) throws IOException
    {
        uri=uri.asImmutableBuffer();

        _host = false;
        _expect = false;
        _expect100Continue=false;
        _expect102Processing=false;
        _delayedHandling=false;
        _charset=null;

        if(_request.getTimeStamp()==0)
            _request.setTimeStamp(System.currentTimeMillis());
        _request.setMethod(method.toString());

        try
        {
            _head=false;
            switch (HttpMethods.CACHE.getOrdinal(method))
            {
              case HttpMethods.CONNECT_ORDINAL:
                  _uri.parseConnect(uri.array(), uri.getIndex(), uri.length());
                  break;

              case HttpMethods.HEAD_ORDINAL:
                  _head=true;
                  _uri.parse(uri.array(), uri.getIndex(), uri.length());
                  break;

              default:
                  _uri.parse(uri.array(), uri.getIndex(), uri.length());
            }

            _request.setUri(_uri);

            if (version==null)
            {
                _request.setProtocol(HttpVersions.HTTP_0_9);
                _version=HttpVersions.HTTP_0_9_ORDINAL;
            }
            else
            {
                version= HttpVersions.CACHE.get(version);
                if (version==null)
                    throw new HttpException(HttpStatus.BAD_REQUEST_400,null);
                _version = HttpVersions.CACHE.getOrdinal(version);
                if (_version <= 0) _version = HttpVersions.HTTP_1_0_ORDINAL;
                _request.setProtocol(version.toString());
            }
        }
        catch (Exception e)
        {
            LOG.debug(e);
            if (e instanceof HttpException)
                throw (HttpException)e;
            throw new HttpException(HttpStatus.BAD_REQUEST_400,null,e);
        }
    }

    /* ------------------------------------------------------------ */
    protected void parsedHeader(Buffer name, Buffer value) throws IOException
    {
        int ho = HttpHeaders.CACHE.getOrdinal(name);
        switch (ho)
        {
            case HttpHeaders.HOST_ORDINAL:
                // TODO check if host matched a host in the URI.
                _host = true;
                break;

            case HttpHeaders.EXPECT_ORDINAL:
                if (_version>=HttpVersions.HTTP_1_1_ORDINAL)
                {
                    value = HttpHeaderValues.CACHE.lookup(value);
                    switch(HttpHeaderValues.CACHE.getOrdinal(value))
                    {
                        case HttpHeaderValues.CONTINUE_ORDINAL:
                            _expect100Continue=_generator instanceof HttpGenerator;
                            break;

                        case HttpHeaderValues.PROCESSING_ORDINAL:
                            _expect102Processing=_generator instanceof HttpGenerator;
                            break;

                        default:
                            String[] values = value.toString().split(",");
                            for  (int i=0;values!=null && i<values.length;i++)
                            {
                                CachedBuffer cb=HttpHeaderValues.CACHE.get(values[i].trim());
                                if (cb==null)
                                    _expect=true;
                                else
                                {
                                    switch(cb.getOrdinal())
                                    {
                                        case HttpHeaderValues.CONTINUE_ORDINAL:
                                            _expect100Continue=_generator instanceof HttpGenerator;
                                            break;
                                        case HttpHeaderValues.PROCESSING_ORDINAL:
                                            _expect102Processing=_generator instanceof HttpGenerator;
                                            break;
                                        default:
                                            _expect=true;
                                    }
                                }
                            }
                    }
                }
                break;

            case HttpHeaders.ACCEPT_ENCODING_ORDINAL:
            case HttpHeaders.USER_AGENT_ORDINAL:
                value = HttpHeaderValues.CACHE.lookup(value);
                break;

            case HttpHeaders.CONTENT_TYPE_ORDINAL:
                value = MimeTypes.CACHE.lookup(value);
                _charset=MimeTypes.getCharsetFromContentType(value);
                break;
        }

        _requestFields.add(name, value);
    }

    /* ------------------------------------------------------------ */
    protected void headerComplete() throws IOException
    {
        // Handle idle race
        if (_endp.isOutputShutdown())
        {
            _endp.close();
            return;
        }
        
        _requests++;
        _generator.setVersion(_version);
        switch (_version)
        {
            case HttpVersions.HTTP_0_9_ORDINAL:
                break;
            case HttpVersions.HTTP_1_0_ORDINAL:
                _generator.setHead(_head);
                if (_parser.isPersistent())
                {
                    _responseFields.add(HttpHeaders.CONNECTION_BUFFER, HttpHeaderValues.KEEP_ALIVE_BUFFER);
                    _generator.setPersistent(true);
                }
                else if (HttpMethods.CONNECT.equals(_request.getMethod()))
                {
                    _generator.setPersistent(true);
                    _parser.setPersistent(true);
                }

                if (_server.getSendDateHeader())
                    _generator.setDate(_request.getTimeStampBuffer());
                break;

            case HttpVersions.HTTP_1_1_ORDINAL:
                _generator.setHead(_head);

                if (!_parser.isPersistent())
                {
                    _responseFields.add(HttpHeaders.CONNECTION_BUFFER,HttpHeaderValues.CLOSE_BUFFER);
                    _generator.setPersistent(false);
                }
                if (_server.getSendDateHeader())
                    _generator.setDate(_request.getTimeStampBuffer());

                if (!_host)
                {
                    LOG.debug("!host {}",this);
                    _generator.setResponse(HttpStatus.BAD_REQUEST_400, null);
                    _responseFields.put(HttpHeaders.CONNECTION_BUFFER, HttpHeaderValues.CLOSE_BUFFER);
                    _generator.completeHeader(_responseFields, true);
                    _generator.complete();
                    return;
                }

                if (_expect)
                {
                    LOG.debug("!expectation {}",this);
                    _generator.setResponse(HttpStatus.EXPECTATION_FAILED_417, null);
                    _responseFields.put(HttpHeaders.CONNECTION_BUFFER, HttpHeaderValues.CLOSE_BUFFER);
                    _generator.completeHeader(_responseFields, true);
                    _generator.complete();
                    return;
                }

                break;
            default:
        }

        if(_charset!=null)
            _request.setCharacterEncodingUnchecked(_charset);

        // Either handle now or wait for first content
        if ((((HttpParser)_parser).getContentLength()<=0 && !((HttpParser)_parser).isChunking())||_expect100Continue)
            handleRequest();
        else
            _delayedHandling=true;
    }

    /* ------------------------------------------------------------ */
    protected void content(Buffer buffer) throws IOException
    {
        if (_delayedHandling)
        {
            _delayedHandling=false;
            handleRequest();
        }
    }

    /* ------------------------------------------------------------ */
    public void messageComplete(long contentLength) throws IOException
    {
        if (_delayedHandling)
        {
            _delayedHandling=false;
            handleRequest();
        }
    }

    /* ------------------------------------------------------------ */
    public void earlyEOF()
    {
        _earlyEOF = true;
    }

    /* ------------------------------------------------------------ */
    /* ------------------------------------------------------------ */
    /* ------------------------------------------------------------ */
    private class RequestHandler extends HttpParser.EventHandler
    {
        /*
         *
         * @see org.eclipse.jetty.server.server.HttpParser.EventHandler#startRequest(org.eclipse.io.Buffer,
         *      org.eclipse.io.Buffer, org.eclipse.io.Buffer)
         */
        @Override
        public void startRequest(Buffer method, Buffer uri, Buffer version) throws IOException
        {
            AbstractHttpConnection.this.startRequest(method, uri, version);
        }

        /*
         * @see org.eclipse.jetty.server.server.HttpParser.EventHandler#parsedHeaderValue(org.eclipse.io.Buffer)
         */
        @Override
        public void parsedHeader(Buffer name, Buffer value) throws IOException
        {
            AbstractHttpConnection.this.parsedHeader(name, value);
        }

        /*
         * @see org.eclipse.jetty.server.server.HttpParser.EventHandler#headerComplete()
         */
        @Override
        public void headerComplete() throws IOException
        {
            AbstractHttpConnection.this.headerComplete();
        }

        /* ------------------------------------------------------------ */
        /*
         * @see org.eclipse.jetty.server.server.HttpParser.EventHandler#content(int, org.eclipse.io.Buffer)
         */
        @Override
        public void content(Buffer ref) throws IOException
        {
            AbstractHttpConnection.this.content(ref);
        }

        /* ------------------------------------------------------------ */
        /*
         * (non-Javadoc)
         *
         * @see org.eclipse.jetty.server.server.HttpParser.EventHandler#messageComplete(int)
         */
        @Override
        public void messageComplete(long contentLength) throws IOException
        {
            AbstractHttpConnection.this.messageComplete(contentLength);
        }

        /* ------------------------------------------------------------ */
        /*
         * (non-Javadoc)
         *
         * @see org.eclipse.jetty.server.server.HttpParser.EventHandler#startResponse(org.eclipse.io.Buffer, int,
         *      org.eclipse.io.Buffer)
         */
        @Override
        public void startResponse(Buffer version, int status, Buffer reason)
        {
            if (LOG.isDebugEnabled())
                LOG.debug("Bad request!: "+version+" "+status+" "+reason);
        }

        /* ------------------------------------------------------------ */
        /*
         * (non-Javadoc)
         *
         * @see org.eclipse.jetty.server.server.HttpParser.EventHandler#earlyEOF()
         */
        @Override
        public void earlyEOF()
        {
            AbstractHttpConnection.this.earlyEOF();
        }
    }

    /* ------------------------------------------------------------ */
    /* ------------------------------------------------------------ */
    /* ------------------------------------------------------------ */
    public class Output extends HttpOutput
    {
        Output()
        {
            super(AbstractHttpConnection.this);
        }

        /* ------------------------------------------------------------ */
        /*
         * @see java.io.OutputStream#close()
         */
        @Override
        public void close() throws IOException
        {
            if (isClosed())
                return;

            if (!isIncluding() && !super._generator.isCommitted())
                commitResponse(Generator.LAST);
            else
                flushResponse();

            super.close();
        }


        /* ------------------------------------------------------------ */
        /*
         * @see java.io.OutputStream#flush()
         */
        @Override
        public void flush() throws IOException
        {
            if (!super._generator.isCommitted())
                commitResponse(Generator.MORE);
            super.flush();
        }

        /* ------------------------------------------------------------ */
        /*
         * @see javax.servlet.ServletOutputStream#print(java.lang.String)
         */
        @Override
        public void print(String s) throws IOException
        {
            if (isClosed())
                throw new IOException("Closed");
            PrintWriter writer=getPrintWriter(null);
            writer.print(s);
        }

        /* ------------------------------------------------------------ */
        public void sendResponse(Buffer response) throws IOException
        {
            ((HttpGenerator)super._generator).sendResponse(response);
        }

        /* ------------------------------------------------------------ */
        public void sendContent(Object content) throws IOException
        {
            Resource resource=null;

            if (isClosed())
                throw new IOException("Closed");

            if (super._generator.isWritten())
                throw new IllegalStateException("!empty");

            // Convert HTTP content to content
            if (content instanceof HttpContent)
            {
                HttpContent httpContent = (HttpContent) content;
                Buffer contentType = httpContent.getContentType();
                if (contentType != null && !_responseFields.containsKey(HttpHeaders.CONTENT_TYPE_BUFFER))
                {
                    String enc = _response.getSetCharacterEncoding();
                    if(enc==null)
                        _responseFields.add(HttpHeaders.CONTENT_TYPE_BUFFER, contentType);
                    else
                    {
                        if(contentType instanceof CachedBuffer)
                        {
                            CachedBuffer content_type = ((CachedBuffer)contentType).getAssociate(enc);
                            if(content_type!=null)
                                _responseFields.put(HttpHeaders.CONTENT_TYPE_BUFFER, content_type);
                            else
                            {
                                _responseFields.put(HttpHeaders.CONTENT_TYPE_BUFFER,
                                        contentType+";charset="+QuotedStringTokenizer.quoteIfNeeded(enc,";= "));
                            }
                        }
                        else
                        {
                            _responseFields.put(HttpHeaders.CONTENT_TYPE_BUFFER,
                                    contentType+";charset="+QuotedStringTokenizer.quoteIfNeeded(enc,";= "));
                        }
                    }
                }
                if (httpContent.getContentLength() > 0)
                    _responseFields.putLongField(HttpHeaders.CONTENT_LENGTH_BUFFER, httpContent.getContentLength());
                Buffer lm = httpContent.getLastModified();
                long lml=httpContent.getResource().lastModified();
                if (lm != null)
                {
                    _responseFields.put(HttpHeaders.LAST_MODIFIED_BUFFER, lm);
                }
                else if (httpContent.getResource()!=null)
                {
                    if (lml!=-1)
                        _responseFields.putDateField(HttpHeaders.LAST_MODIFIED_BUFFER, lml);
                }
                
                Buffer etag=httpContent.getETag();
                if (etag!=null)
                    _responseFields.put(HttpHeaders.ETAG_BUFFER,etag);

                
                boolean direct=_connector instanceof NIOConnector && ((NIOConnector)_connector).getUseDirectBuffers() && !(_connector instanceof SslConnector);
                content = direct?httpContent.getDirectBuffer():httpContent.getIndirectBuffer();
                if (content==null)
                    content=httpContent.getInputStream();
            }
            else if (content instanceof Resource)
            {
                resource=(Resource)content;
                _responseFields.putDateField(HttpHeaders.LAST_MODIFIED_BUFFER, resource.lastModified());
                content=resource.getInputStream();
            }

            // Process content.
            if (content instanceof Buffer)
            {
                super._generator.addContent((Buffer) content, Generator.LAST);
                commitResponse(Generator.LAST);
            }
            else if (content instanceof InputStream)
            {
                InputStream in = (InputStream)content;

                try
                {
                    int max = super._generator.prepareUncheckedAddContent();
                    Buffer buffer = super._generator.getUncheckedBuffer();

                    int len=buffer.readFrom(in,max);

<<<<<<< HEAD
                    while (len>=0  && !_endp.isOutputShutdown())
=======
                    while (len>=0 && !_endp.isOutputShutdown())
>>>>>>> 07a6b8f3
                    {
                        super._generator.completeUncheckedAddContent();
                        _out.flush();

                        max = super._generator.prepareUncheckedAddContent();
                        buffer = super._generator.getUncheckedBuffer();
                        len=buffer.readFrom(in,max);
                    }
                    super._generator.completeUncheckedAddContent();
                    _out.flush();
                }
                finally
                {
                    if (resource!=null)
                        resource.release();
                    else
                        in.close();
                }
            }
            else
                throw new IllegalArgumentException("unknown content type?");


        }
    }

    /* ------------------------------------------------------------ */
    /* ------------------------------------------------------------ */
    /* ------------------------------------------------------------ */
    public class OutputWriter extends HttpWriter
    {
        OutputWriter()
        {
            super(AbstractHttpConnection.this._out);
        }
    }


}<|MERGE_RESOLUTION|>--- conflicted
+++ resolved
@@ -1231,11 +1231,7 @@
 
                     int len=buffer.readFrom(in,max);
 
-<<<<<<< HEAD
-                    while (len>=0  && !_endp.isOutputShutdown())
-=======
                     while (len>=0 && !_endp.isOutputShutdown())
->>>>>>> 07a6b8f3
                     {
                         super._generator.completeUncheckedAddContent();
                         _out.flush();
