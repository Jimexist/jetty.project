--- conflicted
+++ resolved
@@ -34,7 +34,6 @@
     public QuickStartWebApp()
     {
         super();
-<<<<<<< HEAD
         addConfiguration(
                 _quickStartConfiguration=new QuickStartConfiguration(),
                 new EnvConfiguration(),
@@ -43,10 +42,6 @@
         setExtractWAR(true);
         setCopyWebDir(false);
         setCopyWebInf(false);
-        setAttribute("org.eclipse.jetty.server.webapp.ContainerIncludeJarPattern",".*\\.jar");
-=======
-        setConfigurationClasses(__preconfigurationClasses);
->>>>>>> aeda5a40
     }
 
     @Deprecated
