<?xml version="1.0" encoding="UTF-8"?>
<project xmlns="http://maven.apache.org/POM/4.0.0" xmlns:xsi="http://www.w3.org/2001/XMLSchema-instance" xsi:schemaLocation="http://maven.apache.org/POM/4.0.0 http://maven.apache.org/maven-v4_0_0.xsd">
  <parent>
    <groupId>org.eclipse.jetty.documentation</groupId>
    <artifactId>documentation</artifactId>
    <version>12.0.0-SNAPSHOT</version>
  </parent>

  <modelVersion>4.0.0</modelVersion>
  <artifactId>jetty-asciidoctor-extensions</artifactId>
  <name>Jetty :: Documentation :: AsciiDoctor Extensions</name>
  <packaging>jar</packaging>

  <dependencies>
    <dependency>
      <groupId>org.asciidoctor</groupId>
      <artifactId>asciidoctorj</artifactId>
      <exclusions>
        <exclusion>
          <groupId>jakarta.annotation</groupId>
          <artifactId>jakarta.annotation-api</artifactId>
        </exclusion>
        <!--
        the pom of this dependencies has an unknown repository protocol
        https://issues.apache.org/jira/browse/MENFORCER-393
        it fail enforcer plugin
        -->
        <exclusion>
          <groupId>org.jruby</groupId>
          <artifactId>jruby-stdlib</artifactId>
        </exclusion>
      </exclusions>
    </dependency>
    <dependency>
      <groupId>org.eclipse.jetty.tests</groupId>
<<<<<<< HEAD
      <artifactId>test-distribution-common</artifactId>
=======
      <artifactId>jetty-home-tester</artifactId>
      <scope>compile</scope>
>>>>>>> cba414f2
    </dependency>
  </dependencies>
</project><|MERGE_RESOLUTION|>--- conflicted
+++ resolved
@@ -33,12 +33,8 @@
     </dependency>
     <dependency>
       <groupId>org.eclipse.jetty.tests</groupId>
-<<<<<<< HEAD
-      <artifactId>test-distribution-common</artifactId>
-=======
       <artifactId>jetty-home-tester</artifactId>
       <scope>compile</scope>
->>>>>>> cba414f2
     </dependency>
   </dependencies>
 </project>