--- conflicted
+++ resolved
@@ -34,31 +34,6 @@
             <Import-Package>javax.mail.*;resolution:=optional,*</Import-Package>
           </instructions>
         </configuration>
-      </plugin>
-      <plugin>
-<<<<<<< HEAD
-        <groupId>org.codehaus.mojo</groupId>
-        <artifactId>findbugs-maven-plugin</artifactId>
-        <configuration>
-          <onlyAnalyze>org.eclipse.jetty.jndi.*</onlyAnalyze>
-        </configuration>
-=======
-        <groupId>org.apache.maven.plugins</groupId>
-        <artifactId>maven-assembly-plugin</artifactId>
-        <executions>
-          <execution>
-            <phase>package</phase>
-            <goals>
-              <goal>single</goal>
-            </goals>
-            <configuration>
-              <descriptors>
-                <descriptor>src/main/assembly/config.xml</descriptor>
-              </descriptors>
-            </configuration>
-          </execution>
-        </executions>
->>>>>>> 639cad63
       </plugin>
     </plugins>
   </build>
