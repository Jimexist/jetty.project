--- conflicted
+++ resolved
@@ -49,21 +49,13 @@
     }
 
     @Override
-<<<<<<< HEAD
-    public RuleProcessor apply(RuleProcessor input, Matcher matcher) throws IOException
-=======
     public Processor apply(Processor input, Matcher matcher) throws IOException
->>>>>>> 22fcd800
     {
         HttpURI httpURI = input.getHttpURI();
         String replacedPath = matcher.replaceAll(replacement);
 
         HttpURI newURI = HttpURI.build(httpURI, replacedPath);
-<<<<<<< HEAD
-        return new UriRuleProcessor(input, newURI);
-=======
         return new HttpURIProcessor(input, newURI);
->>>>>>> 22fcd800
     }
 
     @Override
