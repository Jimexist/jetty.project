--- conflicted
+++ resolved
@@ -35,11 +35,7 @@
      * @return the possibly wrapped {@code Request} and {@code Processor}, or {@code null} if the rule did not match
      * @throws IOException if applying the rule failed
      */
-<<<<<<< HEAD
-    public abstract RuleProcessor matchAndApply(RuleProcessor input) throws IOException;
-=======
     public abstract Processor matchAndApply(Processor input) throws IOException;
->>>>>>> 22fcd800
 
     /**
      * @return when {@code true}, rules after this one are not processed
@@ -64,26 +60,12 @@
     }
 
     /**
-<<<<<<< HEAD
-     * A tuple of a {@link Request.Wrapper} and is also a {@link org.eclipse.jetty.server.Request.Processor},
-     * that is used to chain a sequence of {@link Rule}s together.
-=======
      * <p>A {@link Request.Wrapper} that is also a {@link org.eclipse.jetty.server.Request.Processor},
      * used to chain a sequence of {@link Rule}s together.
->>>>>>> 22fcd800
      * The tuple is initialized with only the request, then the processor is
      * then passed to a chain of rules before the ultimate processor is
      * passed in {@link #wrapProcessor(Processor)}. Finally, the response
      * and callback are provided in a call to {@link #process(Request, Response, Callback)},
-<<<<<<< HEAD
-     * which calls the {@link #process(Response, Callback)}.
-     */
-    public static class RuleProcessor extends Request.Wrapper implements Request.Processor
-    {
-        private volatile Processor _processor;
-
-        public RuleProcessor(Request request)
-=======
      * which calls the {@link #process(Response, Callback)}.</p>
      */
     public static class Processor extends Request.Wrapper implements Request.Processor
@@ -91,7 +73,6 @@
         private volatile Processor _processor;
 
         public Processor(Request request)
->>>>>>> 22fcd800
         {
             super(request);
         }
@@ -99,16 +80,6 @@
         @Override
         public void process(Request request, Response response, Callback callback) throws Exception
         {
-<<<<<<< HEAD
-            assert getWrapped() == request;
-            process(response, callback);
-        }
-
-        /** Process this wrapped request together with the passed response and
-         * callback, using the processor set in {@link #wrapProcessor(Processor)}.
-         * This method should be extended if additional processing of the wrapped
-         * request is required.
-=======
             process(response, callback);
         }
 
@@ -117,7 +88,6 @@
          * callback, using the processor set in {@link #wrapProcessor(Processor)}.
          * This method should be extended if additional processing of the wrapped
          * request is required.</p>
->>>>>>> 22fcd800
          * @param response The response
          * @param callback The callback
          * @throws Exception If there is a problem processing
@@ -139,45 +109,6 @@
         public Processor wrapProcessor(Processor processor)
         {
             _processor = processor;
-<<<<<<< HEAD
-            return processor == null ? null : this::wrappedProcess;
-        }
-
-        protected Request wrapRequest(Request request)
-        {
-            return request;
-        }
-
-        protected Response wrapResponse(Request request, Response response)
-        {
-            return response;
-        }
-
-        private void wrappedProcess(Request request, Response response, Callback callback) throws Exception
-        {
-            Request wrapped = this.getWrapped();
-            while (wrapped != null)
-            {
-                if (request == wrapped)
-                {
-                    process(wrapResponse(this, response), callback);
-                    return;
-                }
-                wrapped = wrapped instanceof Request.Wrapper w ? w.getWrapped() : null;
-            }
-
-            // We need a new instance of the wrapper
-            Request wrapper = wrapRequest(request);
-            process(wrapResponse(wrapper, response), callback);
-        }
-    }
-
-    public static class UriRuleProcessor extends RuleProcessor
-    {
-        private final HttpURI _uri;
-
-        public UriRuleProcessor(Request request, HttpURI uri)
-=======
             return processor == null ? null : this;
         }
     }
@@ -187,7 +118,6 @@
         private final HttpURI _uri;
 
         public HttpURIProcessor(Request request, HttpURI uri)
->>>>>>> 22fcd800
         {
             super(request);
             _uri = uri;
@@ -198,21 +128,5 @@
         {
             return _uri;
         }
-<<<<<<< HEAD
-
-        @Override
-        protected Request wrapRequest(Request request)
-        {
-            return new Request.Wrapper(request)
-            {
-                @Override
-                public HttpURI getHttpURI()
-                {
-                    return _uri;
-                }
-            };
-        }
-=======
->>>>>>> 22fcd800
     }
 }