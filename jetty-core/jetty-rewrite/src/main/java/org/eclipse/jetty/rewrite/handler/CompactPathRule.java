--- conflicted
+++ resolved
@@ -26,11 +26,7 @@
 public class CompactPathRule extends Rule
 {
     @Override
-<<<<<<< HEAD
-    public RuleProcessor matchAndApply(RuleProcessor input) throws IOException
-=======
     public Processor matchAndApply(Processor input) throws IOException
->>>>>>> 22fcd800
     {
         String path = input.getHttpURI().getCanonicalPath();
         String compacted = URIUtil.compactPath(path);
@@ -40,10 +36,6 @@
 
         HttpURI uri = Request.newHttpURIFrom(input, compacted);
 
-<<<<<<< HEAD
-        return new UriRuleProcessor(input, uri);
-=======
         return new HttpURIProcessor(input, uri);
->>>>>>> 22fcd800
     }
 }