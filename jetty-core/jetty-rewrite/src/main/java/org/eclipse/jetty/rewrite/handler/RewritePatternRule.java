--- conflicted
+++ resolved
@@ -63,11 +63,7 @@
     }
 
     @Override
-<<<<<<< HEAD
-    public RuleProcessor apply(RuleProcessor input) throws IOException
-=======
     public Processor apply(Processor input) throws IOException
->>>>>>> 22fcd800
     {
         HttpURI httpURI = input.getHttpURI();
         String newQuery = URIUtil.addQueries(httpURI.getQuery(), _query);
@@ -75,11 +71,7 @@
         HttpURI newURI = HttpURI.build(httpURI, newPath, httpURI.getParam(), newQuery);
         if (LOG.isDebugEnabled())
             LOG.debug("rewriting {} to {}", httpURI, newURI);
-<<<<<<< HEAD
-        return new UriRuleProcessor(input, newURI);
-=======
         return new HttpURIProcessor(input, newURI);
->>>>>>> 22fcd800
     }
 
     @Override
