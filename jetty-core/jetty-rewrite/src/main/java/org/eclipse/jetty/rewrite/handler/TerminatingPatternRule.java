--- conflicted
+++ resolved
@@ -37,11 +37,7 @@
     }
 
     @Override
-<<<<<<< HEAD
-    protected RuleProcessor apply(RuleProcessor input) throws IOException
-=======
     protected Processor apply(Processor input) throws IOException
->>>>>>> 22fcd800
     {
         return input;
     }
