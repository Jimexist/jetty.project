--- conflicted
+++ resolved
@@ -35,11 +35,7 @@
         try
         {
             // TODO: rule are able to complete the request/response, but customizers cannot.
-<<<<<<< HEAD
-            RuleProcessor input = new RuleProcessor(request);
-=======
             Processor input = new Processor(request);
->>>>>>> 22fcd800
             return matchAndApply(input);
         }
         catch (IOException e)
