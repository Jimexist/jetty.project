--- conflicted
+++ resolved
@@ -14,10 +14,6 @@
 package org.eclipse.jetty.server;
 
 import java.io.File;
-<<<<<<< HEAD
-import java.nio.file.Path;
-=======
->>>>>>> 94991c60
 import java.util.List;
 import java.util.concurrent.Executor;
 
@@ -77,11 +73,7 @@
     String getPathInContext(String fullPath);
 
     /**
-<<<<<<< HEAD
-     * @return A temporary directory, configured either for the context, the server or the JVM
-=======
      * @return A temporary directory, configured either for the context, the server or the JVM. Never null.
->>>>>>> 94991c60
      */
     File getTempDirectory();
 }