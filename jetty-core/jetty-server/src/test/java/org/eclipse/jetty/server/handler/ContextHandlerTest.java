//
// ========================================================================
// Copyright (c) 1995-2022 Mort Bay Consulting Pty Ltd and others.
//
// This program and the accompanying materials are made available under the
// terms of the Eclipse Public License v. 2.0 which is available at
// https://www.eclipse.org/legal/epl-2.0, or the Apache License, Version 2.0
// which is available at https://www.apache.org/licenses/LICENSE-2.0.
//
// SPDX-License-Identifier: EPL-2.0 OR Apache-2.0
// ========================================================================
//

package org.eclipse.jetty.server.handler;

import java.io.File;
import java.io.IOException;
import java.io.Writer;
import java.net.URL;
import java.net.URLClassLoader;
import java.nio.ByteBuffer;
import java.util.Arrays;
import java.util.concurrent.CountDownLatch;
import java.util.concurrent.TimeUnit;
import java.util.concurrent.atomic.AtomicBoolean;
import java.util.concurrent.atomic.AtomicReference;
import java.util.stream.Stream;

import org.eclipse.jetty.http.HttpFields;
import org.eclipse.jetty.http.HttpHeader;
import org.eclipse.jetty.http.HttpURI;
import org.eclipse.jetty.http.HttpVersion;
import org.eclipse.jetty.http.MetaData;
import org.eclipse.jetty.http.MimeTypes;
import org.eclipse.jetty.io.Content;
import org.eclipse.jetty.logging.StacklessLogging;
import org.eclipse.jetty.server.ConnectionMetaData;
import org.eclipse.jetty.server.Connector;
import org.eclipse.jetty.server.Context;
import org.eclipse.jetty.server.Handler;
import org.eclipse.jetty.server.HttpChannel;
import org.eclipse.jetty.server.HttpStream;
import org.eclipse.jetty.server.MockConnectionMetaData;
import org.eclipse.jetty.server.MockConnector;
import org.eclipse.jetty.server.MockHttpStream;
import org.eclipse.jetty.server.Request;
import org.eclipse.jetty.server.Response;
import org.eclipse.jetty.server.Server;
import org.eclipse.jetty.server.internal.HttpChannelState;
import org.eclipse.jetty.toolchain.test.FS;
import org.eclipse.jetty.toolchain.test.MavenTestingUtils;
import org.eclipse.jetty.util.BufferUtil;
import org.eclipse.jetty.util.Callback;
import org.eclipse.jetty.util.IO;
<<<<<<< HEAD
=======
import org.junit.jupiter.api.AfterAll;
>>>>>>> 94991c60
import org.junit.jupiter.api.AfterEach;
import org.junit.jupiter.api.BeforeEach;
import org.junit.jupiter.api.Disabled;
import org.junit.jupiter.api.Test;
import org.junit.jupiter.params.ParameterizedTest;
import org.junit.jupiter.params.provider.Arguments;
import org.junit.jupiter.params.provider.MethodSource;
import org.junit.jupiter.params.provider.ValueSource;

import static org.hamcrest.MatcherAssert.assertThat;
import static org.hamcrest.Matchers.containsString;
import static org.hamcrest.Matchers.equalTo;
import static org.hamcrest.Matchers.is;
import static org.hamcrest.Matchers.notNullValue;
import static org.hamcrest.Matchers.nullValue;
import static org.hamcrest.Matchers.sameInstance;
import static org.junit.jupiter.api.Assertions.assertFalse;
import static org.junit.jupiter.api.Assertions.assertNotNull;
import static org.junit.jupiter.api.Assertions.assertNull;
import static org.junit.jupiter.api.Assertions.assertThrows;
import static org.junit.jupiter.api.Assertions.assertTrue;

public class ContextHandlerTest
{
    public static final File TEST_BAD = MavenTestingUtils.getTargetTestingPath("testBad").toFile();
    public static final File TEST_OK = MavenTestingUtils.getTargetTestingPath("testOK").toFile();
    Server _server;
    ClassLoader _loader;
    ContextHandler _contextHandler;
    Context _context;
    AtomicBoolean _inContext;

    @BeforeEach
    public void beforeEach() throws Exception
    {
        _server = new Server();
        _loader = new URLClassLoader(new URL[0], this.getClass().getClassLoader());
        _contextHandler = new ContextHandler();
        _contextHandler.setDisplayName("Test Context");
        _contextHandler.setContextPath("/ctx");
        _contextHandler.setClassLoader(_loader);
        _context = _contextHandler.getContext();
        _inContext = new AtomicBoolean(true);
        _server.setHandler(_contextHandler);
    }

    @AfterEach
    public void afterEach() throws Exception
    {
        assertTrue(_inContext.get());
        if (_server != null)
            _server.stop();
    }

    @AfterAll
    public static void afterAll()
    {
        ensureWritable(TEST_OK);
        FS.ensureDeleted(TEST_OK.toPath());
        ensureWritable(TEST_BAD);
        FS.ensureDeleted(TEST_BAD.toPath());
    }

    @Test
    public void testMiss() throws Exception
    {
        HelloHandler helloHandler = new HelloHandler();
        _contextHandler.setHandler(helloHandler);
        _server.start();

        ConnectionMetaData connectionMetaData = new MockConnectionMetaData(new MockConnector(_server));
        HttpChannel channel = new HttpChannelState(connectionMetaData);
        MockHttpStream stream = new MockHttpStream(channel);

        HttpFields fields = HttpFields.build().add(HttpHeader.HOST, "localhost").asImmutable();
        MetaData.Request request = new MetaData.Request("GET", HttpURI.from("http://localhost/other"), HttpVersion.HTTP_1_1, fields, 0);
        Runnable task = channel.onRequest(request);
        task.run();

        assertThat(stream.isComplete(), is(true));
        assertThat(stream.getFailure(), nullValue());
        assertThat(stream.getResponse(), notNullValue());
        assertThat(stream.getResponse().getStatus(), equalTo(404));
    }

    @Test
    public void testSimpleGET() throws Exception
    {
        HelloHandler helloHandler = new HelloHandler();
        _contextHandler.setHandler(helloHandler);
        _server.start();

        ConnectionMetaData connectionMetaData = new MockConnectionMetaData(new MockConnector(_server));
        HttpChannel channel = new HttpChannelState(connectionMetaData);
        MockHttpStream stream = new MockHttpStream(channel);

        HttpFields fields = HttpFields.build().add(HttpHeader.HOST, "localhost").asImmutable();
        MetaData.Request request = new MetaData.Request("GET", HttpURI.from("http://localhost/ctx/"), HttpVersion.HTTP_1_1, fields, 0);
        Runnable task = channel.onRequest(request);
        task.run();

        assertThat(stream.isComplete(), is(true));
        assertThat(stream.getFailure(), nullValue());
        assertThat(stream.getResponse(), notNullValue());
        assertThat(stream.getResponse().getStatus(), equalTo(200));
        assertThat(stream.getResponseHeaders().get(HttpHeader.CONTENT_TYPE), equalTo(MimeTypes.Type.TEXT_PLAIN_UTF_8.asString()));
        // The original fields have been recycled.
        assertThat(stream.getResponse().getFields().size(), equalTo(0));
        assertThat(BufferUtil.toString(stream.getResponseContent()), equalTo(helloHandler.getMessage()));
    }

    @Test
    public void testNullPath() throws Exception
    {
        HelloHandler helloHandler = new HelloHandler();
        _contextHandler.setHandler(helloHandler);
        _server.start();

        ConnectionMetaData connectionMetaData = new MockConnectionMetaData(new MockConnector(_server));
        HttpChannel channel = new HttpChannelState(connectionMetaData);
        MockHttpStream stream = new MockHttpStream(channel);
        HttpFields fields = HttpFields.build().add(HttpHeader.HOST, "localhost").asImmutable();
        MetaData.Request request = new MetaData.Request("GET", HttpURI.from("http://localhost/ctx"), HttpVersion.HTTP_1_1, fields, 0);
        Runnable task = channel.onRequest(request);
        task.run();

        assertThat(stream.isComplete(), is(true));
        assertThat(stream.getFailure(), nullValue());
        assertThat(stream.getResponse(), notNullValue());
        assertThat(stream.getResponse().getStatus(), equalTo(301));
        assertThat(stream.getResponseHeaders().get(HttpHeader.LOCATION), equalTo("/ctx/"));

        _contextHandler.stop();
        _contextHandler.setAllowNullPathInContext(true);
        _contextHandler.start();

        stream = new MockHttpStream(channel);
        fields = HttpFields.build().add(HttpHeader.HOST, "localhost").asImmutable();
        request = new MetaData.Request("GET", HttpURI.from("http://localhost/ctx"), HttpVersion.HTTP_1_1, fields, 0);
        task = channel.onRequest(request);
        task.run();

        assertThat(stream.getResponse().getStatus(), equalTo(200));
        assertThat(stream.getResponseHeaders().get(HttpHeader.CONTENT_TYPE), equalTo(MimeTypes.Type.TEXT_PLAIN_UTF_8.asString()));
        // The original fields have been recycled.
        assertThat(stream.getResponse().getFields().size(), equalTo(0));
        assertThat(BufferUtil.toString(stream.getResponseContent()), equalTo(helloHandler.getMessage()));
    }

    @Test
    public void testSetAvailable() throws Exception
    {
        HelloHandler helloHandler = new HelloHandler();
        _contextHandler.setHandler(helloHandler);
        _server.start();

        ConnectionMetaData connectionMetaData = new MockConnectionMetaData(new MockConnector(_server));
        HttpChannel channel = new HttpChannelState(connectionMetaData);

        MockHttpStream stream = new MockHttpStream(channel);
        HttpFields fields = HttpFields.build().add(HttpHeader.HOST, "localhost").asImmutable();
        MetaData.Request request = new MetaData.Request("GET", HttpURI.from("http://localhost/ctx/"), HttpVersion.HTTP_1_1, fields, 0);
        channel.onRequest(request).run();

        assertThat(stream.getResponse().getStatus(), equalTo(200));
        assertThat(stream.getResponseHeaders().get(HttpHeader.CONTENT_TYPE), equalTo(MimeTypes.Type.TEXT_PLAIN_UTF_8.asString()));
        assertThat(BufferUtil.toString(stream.getResponseContent()), equalTo(helloHandler.getMessage()));

        _contextHandler.setAvailable(false);

        stream = new MockHttpStream(channel);
        request = new MetaData.Request("GET", HttpURI.from("http://localhost/ctx/"), HttpVersion.HTTP_1_1, fields, 0);
        channel.onRequest(request).run();

        assertThat(stream.getResponse().getStatus(), equalTo(503));
        assertThat(stream.getResponseHeaders().get(HttpHeader.CONTENT_TYPE), equalTo(MimeTypes.Type.TEXT_HTML_8859_1.asString()));
        assertThat(BufferUtil.toString(stream.getResponseContent()), containsString("Service Unavailable"));

        _contextHandler.setAvailable(true);

        stream = new MockHttpStream(channel);
        request = new MetaData.Request("GET", HttpURI.from("http://localhost/ctx/"), HttpVersion.HTTP_1_1, fields, 0);
        channel.onRequest(request).run();

        assertThat(stream.getResponse().getStatus(), equalTo(200));
        assertThat(stream.getResponseHeaders().get(HttpHeader.CONTENT_TYPE), equalTo(MimeTypes.Type.TEXT_PLAIN_UTF_8.asString()));
        assertThat(BufferUtil.toString(stream.getResponseContent()), equalTo(helloHandler.getMessage()));
    }

    private void assertInContext(Request request)
    {
        try
        {
            if (request != null)
            {
                assertThat(Request.getPathInContext(request), equalTo("/path"));
                assertThat(request.getContext(), sameInstance(_context));
            }
            assertThat(ContextHandler.getCurrentContext(), sameInstance(_context));
            assertThat(Thread.currentThread().getContextClassLoader(), sameInstance(_loader));
        }
        catch (Throwable t)
        {
            _inContext.set(false);
            throw t;
        }
    }

    @Test
    public void testSimpleInContext() throws Exception
    {
        ScopeListener scopeListener = new ScopeListener();
        _contextHandler.addEventListener(scopeListener);

        Handler handler = new Handler.Abstract.NonBlocking()
        {
            @Override
            public boolean process(Request request, Response response, Callback callback)
            {
                assertInContext(request);
                scopeListener.assertInContext(request.getContext(), request);
                response.setStatus(200);
                callback.succeeded();
                return true;
            }
        };
        _contextHandler.setHandler(handler);
        _server.start();

        ConnectionMetaData connectionMetaData = new MockConnectionMetaData(new MockConnector(_server));
        HttpChannel channel = new HttpChannelState(connectionMetaData);
        MockHttpStream stream = new MockHttpStream(channel);

        HttpFields fields = HttpFields.build().add(HttpHeader.HOST, "localhost").asImmutable();
        MetaData.Request request = new MetaData.Request("GET", HttpURI.from("http://localhost/ctx/path"), HttpVersion.HTTP_1_1, fields, 0);
        Runnable task = channel.onRequest(request);
        task.run();

        assertThat(stream.isComplete(), is(true));
        assertThat(stream.getFailure(), nullValue());
        assertThat(stream.getResponse(), notNullValue());
        assertThat(stream.getResponse().getStatus(), equalTo(200));
    }

    @Test
    public void testCallbackInContext() throws Exception
    {
        ScopeListener scopeListener = new ScopeListener();
        _contextHandler.addEventListener(scopeListener);

        Handler handler = new Handler.Abstract()
        {
            @Override
            public boolean process(Request request, Response response, Callback callback)
            {
                assertInContext(request);
                scopeListener.assertInContext(request.getContext(), request);

                request.addHttpStreamWrapper(s -> new HttpStream.Wrapper(s)
                {
                    @Override
                    public void succeeded()
                    {
                        assertInContext(request);
                        scopeListener.assertInContext(request.getContext(), request);
                        super.succeeded();
                    }
                });
                request.demand(() ->
                {
                    assertInContext(request);
                    scopeListener.assertInContext(request.getContext(), request);
                    Content.Chunk chunk = request.read();
                    assertTrue(chunk.hasRemaining());
                    assertTrue(chunk.isLast());
                    response.setStatus(200);
                    response.write(true, chunk.getByteBuffer(), Callback.from(
                        () ->
                        {
                            chunk.release();
                            assertInContext(request);
                            scopeListener.assertInContext(request.getContext(), request);
                            callback.succeeded();
                        },
                        t ->
                        {
                            chunk.release();
                            throw new IllegalStateException(t);
                        }));
                });
                return true;
            }
        };
        _contextHandler.setHandler(handler);
        _server.start();

        ConnectionMetaData connectionMetaData = new MockConnectionMetaData(new MockConnector(_server));
        HttpChannel channel = new HttpChannelState(connectionMetaData);
        AtomicReference<Callback> sendCB = new AtomicReference<>();
        MockHttpStream stream = new MockHttpStream(channel, false)
        {
            @Override
            public void send(MetaData.Request request, MetaData.Response response, boolean last, ByteBuffer content, Callback callback)
            {
                sendCB.set(callback);
                super.send(request, response, last, content, Callback.NOOP);
            }
        };

        HttpFields fields = HttpFields.build().add(HttpHeader.HOST, "localhost").asImmutable();
        MetaData.Request request = new MetaData.Request("POST", HttpURI.from("http://localhost/ctx/path"), HttpVersion.HTTP_1_1, fields, 0);
        Runnable todo = channel.onRequest(request);
        todo.run();

        todo = stream.addContent(BufferUtil.toBuffer("Hello"), true);
        todo.run();

        sendCB.getAndSet(null).succeeded();

        assertThat(stream.isComplete(), is(true));
        assertThat(stream.getFailure(), nullValue());
        assertThat(stream.getResponse(), notNullValue());
        assertThat(stream.getResponse().getStatus(), equalTo(200));
        assertThat(stream.getResponseContentAsString(), equalTo("Hello"));
    }

    @Test
    public void testBlockingInContext() throws Exception
    {
        CountDownLatch blocking = new CountDownLatch(1);
        ScopeListener scopeListener = new ScopeListener();
        _contextHandler.addEventListener(scopeListener);

        Handler handler = new Handler.Abstract()
        {
            @Override
            public boolean process(Request request, Response response, Callback callback) throws Exception
            {
                CountDownLatch latch = new CountDownLatch(1);
                request.demand(() ->
                {
                    assertInContext(request);
                    scopeListener.assertInContext(request.getContext(), request);
                    latch.countDown();
                });

                blocking.countDown();
                assertTrue(latch.await(10, TimeUnit.SECONDS));
                Content.Chunk chunk = request.read();
                assertNotNull(chunk);
                assertTrue(chunk.hasRemaining());
                assertTrue(chunk.isLast());
                chunk.release();
                response.setStatus(200);
                callback.succeeded();
                return true;
            }
        };
        _contextHandler.setHandler(handler);
        _server.start();

        ConnectionMetaData connectionMetaData = new MockConnectionMetaData(new MockConnector(_server));
        HttpChannel channel = new HttpChannelState(connectionMetaData);
        MockHttpStream stream = new MockHttpStream(channel, false);

        HttpFields fields = HttpFields.build().add(HttpHeader.HOST, "localhost").asImmutable();
        MetaData.Request request = new MetaData.Request("POST", HttpURI.from("http://localhost/ctx/path"), HttpVersion.HTTP_1_1, fields, 0);
        Runnable todo = channel.onRequest(request);
        new Thread(todo).start();
        assertTrue(blocking.await(5, TimeUnit.SECONDS));

        stream.addContent(BufferUtil.toBuffer("Hello"), true).run();

        assertTrue(stream.waitForComplete(5, TimeUnit.SECONDS));
        assertThat(stream.isComplete(), is(true));
        assertThat(stream.getFailure(), nullValue());
        assertThat(stream.getResponse(), notNullValue());
        assertThat(stream.getResponse().getStatus(), equalTo(200));
    }

    @Test
    public void testFunctionalInContext() throws Exception
    {
        CountDownLatch complete = new CountDownLatch(1);
        ScopeListener scopeListener = new ScopeListener();
        _contextHandler.addEventListener(scopeListener);

        Handler handler = new Handler.Abstract.NonBlocking()
        {
            @Override
            public boolean process(Request request, Response response, Callback callback)
            {
                assertInContext(request);
                scopeListener.assertInContext(request.getContext(), request);
                response.setStatus(200);

                Context context = request.getContext();
                _server.getThreadPool().execute(() ->
                {
                    context.run(() -> scopeListener.assertInContext(request.getContext(), null));
                    context.execute(() ->
                    {
                        scopeListener.assertInContext(request.getContext(), null);
                        callback.succeeded();
                        complete.countDown();
                    });
                });
                return true;
            }
        };
        _contextHandler.setHandler(handler);
        _server.start();

        ConnectionMetaData connectionMetaData = new MockConnectionMetaData(new MockConnector(_server));
        HttpChannel channel = new HttpChannelState(connectionMetaData);
        MockHttpStream stream = new MockHttpStream(channel);

        HttpFields fields = HttpFields.build().add(HttpHeader.HOST, "localhost").asImmutable();
        MetaData.Request request = new MetaData.Request("GET", HttpURI.from("http://localhost/ctx/path"), HttpVersion.HTTP_1_1, fields, 0);
        Runnable task = channel.onRequest(request);
        task.run();
        assertTrue(complete.await(10, TimeUnit.SECONDS));
        assertThat(stream.isComplete(), is(true));
        assertThat(stream.getFailure(), nullValue());
        assertThat(stream.getResponse(), notNullValue());
        assertThat(stream.getResponse().getStatus(), equalTo(200));
    }

    @Test
    public void testVirtualHost() throws Exception
    {
        HelloHandler helloHandler = new HelloHandler();
        _contextHandler.setHandler(helloHandler);

        _contextHandler.setVirtualHosts(Arrays.asList(
            "example.com",
            "*.wild.org",
            "acme.com@special"
        ));

        _server.start();

        AtomicReference<String> connectorName = new AtomicReference<>();

        Connector connector = new MockConnector(_server)
        {
            @Override
            public String getName()
            {
                return connectorName.get();
            }
        };

        ConnectionMetaData connectionMetaData = new MockConnectionMetaData(connector);
        HttpChannel channel = new HttpChannelState(connectionMetaData);
        HttpFields fields = HttpFields.build().asImmutable();

        MockHttpStream stream = new MockHttpStream(channel);
        channel.onRequest(new MetaData.Request("GET", HttpURI.from("http://localhost/ctx/"), HttpVersion.HTTP_1_1, fields, 0)).run();
        assertThat(stream.isComplete(), is(true));
        assertThat(stream.getResponse().getStatus(), equalTo(404));

        stream = new MockHttpStream(channel);
        channel.onRequest(new MetaData.Request("GET", HttpURI.from("http://nope.example.com/ctx/"), HttpVersion.HTTP_1_1, fields, 0)).run();
        assertThat(stream.isComplete(), is(true));
        assertThat(stream.getResponse().getStatus(), equalTo(404));

        stream = new MockHttpStream(channel);
        channel.onRequest(new MetaData.Request("GET", HttpURI.from("http://example.com/ctx/"), HttpVersion.HTTP_1_1, fields, 0)).run();
        assertThat(stream.isComplete(), is(true));
        assertThat(stream.getResponse().getStatus(), equalTo(200));

        stream = new MockHttpStream(channel);
        channel.onRequest(new MetaData.Request("GET", HttpURI.from("http://wild.org/ctx/"), HttpVersion.HTTP_1_1, fields, 0)).run();
        assertThat(stream.isComplete(), is(true));
        assertThat(stream.getResponse().getStatus(), equalTo(404));

        stream = new MockHttpStream(channel);
        channel.onRequest(new MetaData.Request("GET", HttpURI.from("http://match.wild.org/ctx/"), HttpVersion.HTTP_1_1, fields, 0)).run();
        assertThat(stream.isComplete(), is(true));
        assertThat(stream.getResponse().getStatus(), equalTo(200));

        stream = new MockHttpStream(channel);
        channel.onRequest(new MetaData.Request("GET", HttpURI.from("http://acme.com/ctx/"), HttpVersion.HTTP_1_1, fields, 0)).run();
        assertThat(stream.isComplete(), is(true));
        assertThat(stream.getResponse().getStatus(), equalTo(404));

        connectorName.set("special");
        stream = new MockHttpStream(channel);
        channel.onRequest(new MetaData.Request("GET", HttpURI.from("http://acme.com/ctx/"), HttpVersion.HTTP_1_1, fields, 0)).run();
        assertThat(stream.isComplete(), is(true));
        assertThat(stream.getResponse().getStatus(), equalTo(200));
    }

    @Test
    public void testThrownUsesContextErrorProcessor() throws Exception
    {
        _contextHandler.setHandler(new Handler.Abstract.NonBlocking()
        {
            @Override
            public boolean process(Request request, Response response, Callback callback)
            {
                throw new RuntimeException("Testing");
            }
        });
        _contextHandler.setErrorProcessor(new ErrorProcessor()
        {
            @Override
            protected void writeErrorHtmlBody(Request request, Writer writer, int code, String message, Throwable cause, boolean showStacks) throws IOException
            {
                Context context = request.getContext();
                if (context != null)
                    writer.write("<h1>Context: " + context.getContextPath() + "</h1>");
                super.writeErrorHtmlBody(request, writer, code, message, cause, showStacks);
            }
        });
        _server.start();

        ConnectionMetaData connectionMetaData = new MockConnectionMetaData(new MockConnector(_server));
        HttpChannel channel = new HttpChannelState(connectionMetaData);
        MockHttpStream stream = new MockHttpStream(channel);

        HttpFields fields = HttpFields.build().add(HttpHeader.HOST, "localhost").asImmutable();
        MetaData.Request request = new MetaData.Request("GET", HttpURI.from("http://localhost/ctx/"), HttpVersion.HTTP_1_1, fields, 0);
        Runnable task = channel.onRequest(request);
        try (StacklessLogging ignored = new StacklessLogging(Response.class))
        {
            task.run();
        }
        assertThat(stream.isComplete(), is(true));
        assertThat(stream.getFailure(), nullValue());
        assertThat(stream.getResponse(), notNullValue());
        assertThat(stream.getResponse().getStatus(), equalTo(500));
        assertThat(stream.getResponseHeaders().get(HttpHeader.CONTENT_TYPE), equalTo(MimeTypes.Type.TEXT_HTML_8859_1.asString()));
        assertThat(stream.getResponse().getFields().size(), equalTo(0));
        assertThat(BufferUtil.toString(stream.getResponseContent()), containsString("<h1>Context: /ctx</h1>"));
        assertThat(BufferUtil.toString(stream.getResponseContent()), containsString("java.lang.RuntimeException: Testing"));
    }

    @Test
    public void testExitScopeAfterCompletion() throws Exception
    {
        AtomicReference<String> result = new AtomicReference<>();
        _contextHandler.addEventListener(new ContextHandler.ContextScopeListener()
        {
            @Override
            public void enterScope(Context context, Request request)
            {
                result.set(null);
                if (request != null)
                    request.setAttribute("test", "entered");
            }

            @Override
            public void exitScope(Context context, Request request)
            {
                if (request != null && "entered".equals(request.getAttribute("test")))
                {
                    request.setAttribute("test", "exited");
                    result.set("OK");
                }
            }
        });

        Handler handler = new Handler.Abstract.NonBlocking()
        {
            @Override
            public boolean process(Request request, Response response, Callback callback)
            {
                response.setStatus(200);
                response.write(true, null, callback);
                return true;
            }
        };
        _contextHandler.setHandler(handler);
        _server.start();

        ConnectionMetaData connectionMetaData = new MockConnectionMetaData(new MockConnector(_server));
        HttpChannel channel = new HttpChannelState(connectionMetaData);
        MockHttpStream stream = new MockHttpStream(channel);

        HttpFields fields = HttpFields.build().add(HttpHeader.HOST, "localhost").asImmutable();
        MetaData.Request request = new MetaData.Request("GET", HttpURI.from("http://localhost/ctx/path"), HttpVersion.HTTP_1_1, fields, 0);
        Runnable task = channel.onRequest(request);
        task.run();

        assertThat(stream.isComplete(), is(true));
        assertThat(stream.getFailure(), nullValue());
        assertThat(stream.getResponse(), notNullValue());
        assertThat(stream.getResponse().getStatus(), equalTo(200));

        assertThat(result.get(), equalTo("OK"));
    }

    @Test
    public void testSetHandlerLoopSelf()
    {
        ContextHandler contextHandlerA = new ContextHandler();
        assertThrows(IllegalStateException.class, () -> contextHandlerA.setHandler(contextHandlerA));
    }

    @Test
    public void testSetHandlerLoopDeepWrapper()
    {
        ContextHandler contextHandlerA = new ContextHandler();
        Handler.Wrapper handlerWrapper = new Handler.Wrapper();
        contextHandlerA.setHandler(handlerWrapper);
        assertThrows(IllegalStateException.class, () -> handlerWrapper.setHandler(contextHandlerA));
    }

    @Test
    public void testAddHandlerLoopDeep()
    {
        ContextHandler contextHandlerA = new ContextHandler();
        Handler.Collection handlerCollection = new Handler.Collection();
        contextHandlerA.setHandler(handlerCollection);
        assertThrows(IllegalStateException.class, () -> handlerCollection.addHandler(contextHandlerA));
    }

    @ParameterizedTest
    @ValueSource(booleans = {true, false})
    public void testSetTempDirectoryNotExists(boolean persistTempDir) throws Exception
    {
        Server server = new Server();
        ContextHandler context = new ContextHandler();
        server.setHandler(context);
        context.setTempDirectoryPersistent(persistTempDir);

        // The temp directory is defined but has not been created.
        File tempDir = MavenTestingUtils.getTargetTestingPath("tempDir").toFile();
        IO.delete(tempDir);
        context.setTempDirectory(tempDir);
        assertThat(context.getTempDirectory(), is(tempDir));
        assertFalse(context.getTempDirectory().exists());

        // Once server is started the WebApp temp directory exists and is valid directory.
        server.start();
        File tempDirectory = context.getTempDirectory();
        assertNotNull(tempDirectory);
        assertTrue(tempDirectory.exists());
        assertTrue(tempDirectory.isDirectory());

        // Once server is stopped the WebApp temp should be deleted if persistTempDir is false.
        server.stop();
        tempDirectory = context.getTempDirectory();
        assertThat(tempDirectory != null && tempDirectory.exists(), is(persistTempDir));
    }

    @ParameterizedTest
    @ValueSource(booleans = {true, false})
    public void testSetTempDirectoryExists(boolean persistTempDir) throws Exception
    {
        Server server = new Server();
        ContextHandler context = new ContextHandler();
        server.setHandler(context);
        context.setTempDirectoryPersistent(persistTempDir);

        // The temp directory is defined and has already been created.
        File tempDir = MavenTestingUtils.getTargetTestingPath("tempDir").toFile();
        IO.delete(tempDir);
        assertFalse(tempDir.exists());
        assertTrue(tempDir.mkdir());
        context.setTempDirectory(tempDir);
        assertThat(context.getTempDirectory(), is(tempDir));
        assertTrue(tempDir.exists());

        // create some content
        File someFile = new File(tempDir, "somefile.txt");
        assertTrue(someFile.createNewFile());
        assertTrue(someFile.exists());

        // Once server is started the WebApp temp directory exists and is valid directory.
        server.start();
        File tempDirectory = context.getTempDirectory();
        assertNotNull(tempDirectory);
        assertTrue(tempDirectory.exists());
        assertTrue(tempDirectory.isDirectory());

        // Contents exists if persistent else it was deleted
        if (persistTempDir)
            assertTrue(someFile.exists());
        else
            assertFalse(someFile.exists());

        // Once server is stopped the WebApp temp should be deleted if persistTempDir is false.
        server.stop();
        tempDirectory = context.getTempDirectory();
        assertThat(tempDirectory != null && tempDirectory.exists(), is(persistTempDir));
    }

    private static void ensureWritable(File file)
    {
        if (file.exists())
        {
            assertTrue(file.setWritable(true));
            if (file.isDirectory())
            {
                File[] files = file.listFiles();
                if (files != null)
                   for (File child : files)
                        ensureWritable(child);
            }
        }
    }

    public static Stream<Arguments> okTempDirs() throws Exception
    {
<<<<<<< HEAD
        File test = MavenTestingUtils.getTargetTestingPath("testOK").toFile();
        ensureWritable(test);
        FS.ensureDeleted(test.toPath());
        assertFalse(test.exists());
        assertTrue(test.mkdir());
        test.deleteOnExit();

        File notDirectory = new File(test, "notDirectory.txt");
        assertTrue(notDirectory.createNewFile());

        File notWritable = new File(test, "notWritable");
        assertTrue(notWritable.mkdir());
        assertTrue(notWritable.setWritable(false));

        File notWriteableParent = new File(test, "notWritableParent");
=======
        ensureWritable(TEST_OK);
        FS.ensureDeleted(TEST_OK.toPath());
        assertFalse(TEST_OK.exists());
        assertTrue(TEST_OK.mkdir());
        TEST_OK.deleteOnExit();

        File notDirectory = new File(TEST_OK, "notDirectory.txt");
        assertTrue(notDirectory.createNewFile());

        File notWritable = new File(TEST_OK, "notWritable");
        assertTrue(notWritable.mkdir());
        assertTrue(notWritable.setWritable(false));

        File notWriteableParent = new File(TEST_OK, "notWritableParent");
>>>>>>> 94991c60
        assertTrue(notWriteableParent.mkdir());
        File cantDelete = new File(notWriteableParent, "cantDelete");
        assertTrue(cantDelete.mkdirs());
        assertTrue(notWriteableParent.setWritable(false));

        return Stream.of(
            Arguments.of(false, notDirectory),
            Arguments.of(false, notWritable),
            Arguments.of(true, cantDelete)
        );
    }

    @ParameterizedTest
    @MethodSource("okTempDirs")
    public void testSetTempDirectoryOK(boolean persistent, File okTempDir) throws Exception
    {
        Server server = new Server();
        ContextHandler context = new ContextHandler();
        server.setHandler(context);
        context.setTempDirectory(okTempDir);
        context.setTempDirectoryPersistent(persistent);

        server.start();

        assertTrue(context.getTempDirectory().exists());
        assertTrue(context.getTempDirectory().isDirectory());
        assertThat(context.getTempDirectory().getAbsolutePath(), equalTo(okTempDir.getAbsolutePath()));

        server.stop();

        if (persistent)
        {
            assertTrue(context.getTempDirectory().exists());
            assertTrue(context.getTempDirectory().isDirectory());
            assertThat(context.getTempDirectory().getAbsolutePath(), equalTo(okTempDir.getAbsolutePath()));
        }
        else
        {
            assertFalse(context.getTempDirectory().exists());
        }
    }

    public static Stream<Arguments> badTempDirs() throws Exception
    {
<<<<<<< HEAD
        File test = MavenTestingUtils.getTargetTestingPath("testBad").toFile();
        ensureWritable(test);
        FS.ensureDeleted(test.toPath());
        assertFalse(test.exists());
        assertTrue(test.mkdir());
        test.deleteOnExit();

        File notDirectory = new File(test, "notDirectory.txt");
        assertTrue(notDirectory.createNewFile());

        File notWritable = new File(test, "notWritable");
        assertTrue(notWritable.mkdir());
        assertTrue(notWritable.setWritable(false));

        File notWriteableParent = new File(test, "notWritableParent");
=======
        ensureWritable(TEST_BAD);
        FS.ensureDeleted(TEST_BAD.toPath());
        assertFalse(TEST_BAD.exists());
        assertTrue(TEST_BAD.mkdir());
        TEST_BAD.deleteOnExit();

        File notDirectory = new File(TEST_BAD, "notDirectory.txt");
        assertTrue(notDirectory.createNewFile());

        File notWritable = new File(TEST_BAD, "notWritable");
        assertTrue(notWritable.mkdir());
        assertTrue(notWritable.setWritable(false));

        File notWriteableParent = new File(TEST_BAD, "notWritableParent");
>>>>>>> 94991c60
        assertTrue(notWriteableParent.mkdir());
        File cantCreate = new File(notWriteableParent, "temp");
        File cantDelete = new File(notWriteableParent, "cantDelete");
        assertTrue(cantDelete.mkdirs());
        assertTrue(notWriteableParent.setWritable(false));

        return Stream.of(
            Arguments.of(true, notDirectory),
            Arguments.of(true, notWritable),
            Arguments.of(true, cantCreate),
            Arguments.of(false, cantCreate),
            Arguments.of(false, cantDelete)
        );
    }

<<<<<<< HEAD
    @ParameterizedTest
    @MethodSource("badTempDirs")
    public void testSetTempDirectoryBad(boolean persistent, File badTempDir) throws Exception
=======
    @Disabled // TODO doesn't work on jenkins?
    @ParameterizedTest
    @MethodSource("badTempDirs")
    public void testSetTempDirectoryBad(boolean persistent, File badTempDir)
>>>>>>> 94991c60
    {
        Server server = new Server();
        ContextHandler context = new ContextHandler();
        server.setHandler(context);
        context.setTempDirectory(badTempDir);
        context.setTempDirectoryPersistent(persistent);

        assertThrows(IllegalArgumentException.class, server::start);
    }

    private static class ScopeListener implements ContextHandler.ContextScopeListener
    {
        private static final Request NULL = new Request.Wrapper(null);
        private final ThreadLocal<Context> _context = new ThreadLocal<>();
        private final ThreadLocal<Request> _request = new ThreadLocal<>();

        @Override
        public void enterScope(Context context, Request request)
        {
            _context.set(context);
            _request.set(request == null ? NULL : request);
        }

        @Override
        public void exitScope(Context context, Request request)
        {
            _context.set(null);
            _request.set(null);
        }

        void assertInContext(Context context, Request request)
        {
            assertThat(_context.get(), sameInstance(context));
            Request r = _request.get();
            if (r == NULL)
                assertNull(request);
            else
                assertThat(r, sameInstance(request));
        }
    }
}<|MERGE_RESOLUTION|>--- conflicted
+++ resolved
@@ -52,10 +52,7 @@
 import org.eclipse.jetty.util.BufferUtil;
 import org.eclipse.jetty.util.Callback;
 import org.eclipse.jetty.util.IO;
-<<<<<<< HEAD
-=======
 import org.junit.jupiter.api.AfterAll;
->>>>>>> 94991c60
 import org.junit.jupiter.api.AfterEach;
 import org.junit.jupiter.api.BeforeEach;
 import org.junit.jupiter.api.Disabled;
@@ -763,23 +760,6 @@
 
     public static Stream<Arguments> okTempDirs() throws Exception
     {
-<<<<<<< HEAD
-        File test = MavenTestingUtils.getTargetTestingPath("testOK").toFile();
-        ensureWritable(test);
-        FS.ensureDeleted(test.toPath());
-        assertFalse(test.exists());
-        assertTrue(test.mkdir());
-        test.deleteOnExit();
-
-        File notDirectory = new File(test, "notDirectory.txt");
-        assertTrue(notDirectory.createNewFile());
-
-        File notWritable = new File(test, "notWritable");
-        assertTrue(notWritable.mkdir());
-        assertTrue(notWritable.setWritable(false));
-
-        File notWriteableParent = new File(test, "notWritableParent");
-=======
         ensureWritable(TEST_OK);
         FS.ensureDeleted(TEST_OK.toPath());
         assertFalse(TEST_OK.exists());
@@ -794,7 +774,6 @@
         assertTrue(notWritable.setWritable(false));
 
         File notWriteableParent = new File(TEST_OK, "notWritableParent");
->>>>>>> 94991c60
         assertTrue(notWriteableParent.mkdir());
         File cantDelete = new File(notWriteableParent, "cantDelete");
         assertTrue(cantDelete.mkdirs());
@@ -839,23 +818,6 @@
 
     public static Stream<Arguments> badTempDirs() throws Exception
     {
-<<<<<<< HEAD
-        File test = MavenTestingUtils.getTargetTestingPath("testBad").toFile();
-        ensureWritable(test);
-        FS.ensureDeleted(test.toPath());
-        assertFalse(test.exists());
-        assertTrue(test.mkdir());
-        test.deleteOnExit();
-
-        File notDirectory = new File(test, "notDirectory.txt");
-        assertTrue(notDirectory.createNewFile());
-
-        File notWritable = new File(test, "notWritable");
-        assertTrue(notWritable.mkdir());
-        assertTrue(notWritable.setWritable(false));
-
-        File notWriteableParent = new File(test, "notWritableParent");
-=======
         ensureWritable(TEST_BAD);
         FS.ensureDeleted(TEST_BAD.toPath());
         assertFalse(TEST_BAD.exists());
@@ -870,7 +832,6 @@
         assertTrue(notWritable.setWritable(false));
 
         File notWriteableParent = new File(TEST_BAD, "notWritableParent");
->>>>>>> 94991c60
         assertTrue(notWriteableParent.mkdir());
         File cantCreate = new File(notWriteableParent, "temp");
         File cantDelete = new File(notWriteableParent, "cantDelete");
@@ -886,16 +847,10 @@
         );
     }
 
-<<<<<<< HEAD
-    @ParameterizedTest
-    @MethodSource("badTempDirs")
-    public void testSetTempDirectoryBad(boolean persistent, File badTempDir) throws Exception
-=======
     @Disabled // TODO doesn't work on jenkins?
     @ParameterizedTest
     @MethodSource("badTempDirs")
     public void testSetTempDirectoryBad(boolean persistent, File badTempDir)
->>>>>>> 94991c60
     {
         Server server = new Server();
         ContextHandler context = new ContextHandler();
