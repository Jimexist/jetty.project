<project xmlns="http://maven.apache.org/POM/4.0.0" xmlns:xsi="http://www.w3.org/2001/XMLSchema-instance" xsi:schemaLocation="http://maven.apache.org/POM/4.0.0 http://maven.apache.org/maven-v4_0_0.xsd">
  <parent>
    <groupId>org.eclipse.jetty</groupId>
    <artifactId>jetty-project</artifactId>
    <version>10.0.0-SNAPSHOT</version>
  </parent>

  <modelVersion>4.0.0</modelVersion>
  <groupId>org.eclipse.jetty.osgi</groupId>
  <artifactId>jetty-osgi-project</artifactId>
  <name>Jetty :: OSGi</name>
  <packaging>pom</packaging>

  <properties>
<<<<<<< HEAD
    <osgi-version>3.7.1</osgi-version>
    <osgi-services-version>3.2.100.v20100503</osgi-services-version>
=======
    <osgi-version>3.16.0</osgi-version>
    <osgi-services-version>3.9.0</osgi-services-version>
    <osgi-util-version>3.5.300</osgi-util-version>
>>>>>>> f0a2ab4f
    <equinox-http-servlet-version>1.0.0-v20070606</equinox-http-servlet-version>
  </properties>

  <modules>
    <module>jetty-osgi-boot</module>
    <module>jetty-osgi-boot-jsp</module>
    <module>jetty-osgi-boot-warurl</module>
    <module>jetty-osgi-httpservice</module>
    <module>test-jetty-osgi-webapp</module>
    <module>test-jetty-osgi-webapp-resources</module>
    <module>test-jetty-osgi-context</module>
    <module>test-jetty-osgi-fragment</module>
    <module>test-jetty-osgi-server</module>
    <module>jetty-osgi-alpn</module>
    <module>test-jetty-osgi</module>
  </modules>

  <build>
    <resources>
      <resource>
        <directory>META-INF/..</directory>
        <filtering>true</filtering>
        <excludes>
          <exclude>**/.*</exclude>
          <exclude>**/*.jar</exclude>
          <exclude>.settings/**/*</exclude>
          <exclude>pom.xml</exclude>
          <!-- exclude>META-INF/**/*</exclude -->
          <exclude>jettyhome/**/*</exclude>
          <exclude>src/**/*</exclude>
          <exclude>target/**/*</exclude>
          <exclude>build.properties</exclude>
        </excludes>
        <includes>
          <include>META-INF/**/*</include>
        </includes>
      </resource>
      <resource>
        <directory>src/main/java</directory>
        <excludes>
          <exclude>**/*.java</exclude>
        </excludes>
      </resource>
    </resources>
    <plugins>
      <plugin>
        <groupId>org.apache.maven.plugins</groupId>
        <artifactId>maven-eclipse-plugin</artifactId>
        <configuration>
          <manifest>prevent/overwriting/by/pointing/to/nonexisting/MANIFEST.MF</manifest>
          <pde>true</pde>
          <downloadSources>true</downloadSources>
          <sourceExcludes>
            <sourceExclude>**/.svn/**</sourceExclude>
          </sourceExcludes>
        </configuration>
      </plugin>
      <plugin>
        <groupId>org.jacoco</groupId>
        <artifactId>jacoco-maven-plugin</artifactId>
        <configuration>
          <skip>true</skip>
        </configuration>
      </plugin>
    </plugins>
  </build>

  <dependencyManagement>
    <dependencies>
      <dependency>
        <groupId>org.eclipse.jetty</groupId>
        <artifactId>jetty-annotations</artifactId>
        <version>${project.version}</version>
      </dependency>
      <dependency>
        <groupId>org.eclipse.jetty</groupId>
        <artifactId>jetty-websocket</artifactId>
        <version>${project.version}</version>
      </dependency>
      <dependency>
        <groupId>org.eclipse.jetty</groupId>
        <artifactId>jetty-util</artifactId>
        <version>${project.version}</version>
      </dependency>
      <dependency>
        <groupId>org.eclipse.jetty</groupId>
        <artifactId>jetty-jmx</artifactId>
        <version>${project.version}</version>
      </dependency>
      <dependency>
        <groupId>org.eclipse.jetty</groupId>
        <artifactId>jetty-webapp</artifactId>
        <version>${project.version}</version>
      </dependency>
      <dependency>
        <groupId>org.eclipse.jetty</groupId>
        <artifactId>jetty-deploy</artifactId>
        <version>${project.version}</version>
      </dependency>
      <dependency>
        <groupId>org.eclipse.jetty</groupId>
        <artifactId>jetty-nested</artifactId>
        <version>${project.version}</version>
      </dependency>
      <dependency>
        <groupId>org.eclipse.jetty</groupId>
        <artifactId>jetty-servlet</artifactId>
        <version>${project.version}</version>
      </dependency>
      <dependency>
        <groupId>org.eclipse.jetty</groupId>
        <artifactId>jetty-servlets</artifactId>
        <version>${project.version}</version>
      </dependency>
      <dependency>
        <groupId>org.eclipse.platform</groupId>
        <artifactId>org.eclipse.osgi.services</artifactId>
        <version>${osgi-services-version}</version>
        <exclusions>
          <exclusion>
            <!-- we use the servlet jar from orbit -->
            <groupId>javax.servlet</groupId>
            <artifactId>servlet-api</artifactId>
          </exclusion>
          <exclusion>
            <!-- cannot override core java classes with Java 9+ -->
            <groupId>org.apache.felix</groupId>
            <artifactId>org.osgi.foundation</artifactId>
          </exclusion>
        </exclusions>
      </dependency>
      <dependency>
        <groupId>org.eclipse.platform</groupId>
        <artifactId>org.eclipse.osgi</artifactId>
        <version>${osgi-version}</version>
      </dependency>
      <dependency>
        <groupId>org.eclipse.equinox.http</groupId>
        <artifactId>servlet</artifactId>
        <version>${equinox-http-servlet-version}</version>
      </dependency>
      <dependency>
        <groupId>org.slf4j</groupId>
        <artifactId>slf4j-api</artifactId>
        <version>${slf4j.version}</version>
      </dependency>
      <dependency>
        <groupId>org.slf4j</groupId>
        <artifactId>jcl-over-slf4j</artifactId>
        <version>${slf4j.version}</version>
      </dependency>
      <dependency>
        <groupId>org.slf4j</groupId>
        <artifactId>log4j-over-slf4j</artifactId>
        <version>${slf4j.version}</version>
      </dependency>
      <dependency>
        <groupId>ch.qos.logback</groupId>
        <artifactId>logback-core</artifactId>
        <version>${logback.version}</version>
      </dependency>
      <dependency>
        <groupId>ch.qos.logback</groupId>
        <artifactId>logback-classic</artifactId>
        <version>${logback.version}</version>
      </dependency>
    </dependencies>
  </dependencyManagement>

</project><|MERGE_RESOLUTION|>--- conflicted
+++ resolved
@@ -12,14 +12,9 @@
   <packaging>pom</packaging>
 
   <properties>
-<<<<<<< HEAD
-    <osgi-version>3.7.1</osgi-version>
-    <osgi-services-version>3.2.100.v20100503</osgi-services-version>
-=======
     <osgi-version>3.16.0</osgi-version>
     <osgi-services-version>3.9.0</osgi-services-version>
     <osgi-util-version>3.5.300</osgi-util-version>
->>>>>>> f0a2ab4f
     <equinox-http-servlet-version>1.0.0-v20070606</equinox-http-servlet-version>
   </properties>
 
