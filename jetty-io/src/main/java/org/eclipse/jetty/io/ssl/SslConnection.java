--- conflicted
+++ resolved
@@ -26,14 +26,9 @@
 
 import org.eclipse.jetty.io.AbstractConnection;
 import org.eclipse.jetty.io.AbstractEndPoint;
-<<<<<<< HEAD
 import org.eclipse.jetty.io.Connection;
+import org.eclipse.jetty.io.ByteBufferPool;
 import org.eclipse.jetty.io.EndPoint;
-=======
-import org.eclipse.jetty.io.AsyncConnection;
-import org.eclipse.jetty.io.AsyncEndPoint;
->>>>>>> 88cc3bfd
-import org.eclipse.jetty.io.ByteBufferPool;
 import org.eclipse.jetty.io.EofException;
 import org.eclipse.jetty.io.ReadInterest;
 import org.eclipse.jetty.io.RuntimeIOException;
@@ -175,7 +170,7 @@
             if (_decryptedEndPoint._flushRequiresFillToProgress)
             {
                 _decryptedEndPoint._flushRequiresFillToProgress = false;
-                _decryptedEndPoint._writeFlusher.failed(cause);
+                _decryptedEndPoint._writeFlusher.onFail(cause);
             }
         }
     }
@@ -188,7 +183,7 @@
                 hashCode(),
                 _sslEngine.getHandshakeStatus(),
                 _decryptedEndPoint._readInterest.isInterested() ? "R" : "",
-                _decryptedEndPoint._writeFlusher.isWritePending() ? "W" : "");
+                _decryptedEndPoint._writeFlusher.isInProgress() ? "W" : "");
     }
 
     /* ------------------------------------------------------------ */
@@ -223,7 +218,7 @@
                         _readInterest.readable();
                     }
 
-                    if (_writeFlusher.isWritePending())
+                    if (_writeFlusher.isInProgress())
                         _writeFlusher.completeWrite();
                 }
             }
@@ -249,8 +244,8 @@
                         _readInterest.failed(x);
                     }
 
-                    if (_writeFlusher.isWritePending())
-                        _writeFlusher.failed(x);
+                    if (_writeFlusher.isInProgress())
+                        _writeFlusher.onFail(x);
 
                     // TODO release all buffers??? or may in onClose
                 }
@@ -711,7 +706,7 @@
         @Override
         public String toString()
         {
-            return String.format("%s{%s%s%s}", super.toString(), _readInterest.isInterested() ? "R" : "", _writeFlusher.isWritePending() ? "W" : "", _cannotAcceptMoreAppDataToFlush ? "w" : "");
+            return String.format("%s{%s%s%s}", super.toString(), _readInterest.isInterested() ? "R" : "", _writeFlusher.isInProgress() ? "W" : "", _cannotAcceptMoreAppDataToFlush ? "w" : "");
         }
 
     }
