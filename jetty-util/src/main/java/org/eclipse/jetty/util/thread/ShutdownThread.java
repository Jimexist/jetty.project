//
// ========================================================================
// Copyright (c) 1995-2021 Mort Bay Consulting Pty Ltd and others.
//
// This program and the accompanying materials are made available under the
// terms of the Eclipse Public License v. 2.0 which is available at
// https://www.eclipse.org/legal/epl-2.0, or the Apache License, Version 2.0
// which is available at https://www.apache.org/licenses/LICENSE-2.0.
//
// SPDX-License-Identifier: EPL-2.0 OR Apache-2.0
// ========================================================================
//

package org.eclipse.jetty.util.thread;

import java.security.AccessController;
import java.security.PrivilegedAction;
import java.util.Arrays;
import java.util.List;
import java.util.concurrent.CopyOnWriteArrayList;

import org.eclipse.jetty.util.component.Destroyable;
import org.eclipse.jetty.util.component.LifeCycle;
import org.slf4j.Logger;
import org.slf4j.LoggerFactory;

/**
 * ShutdownThread is a shutdown hook thread implemented as
 * singleton that maintains a list of lifecycle instances
 * that are registered with it and provides ability to stop
 * these lifecycles upon shutdown of the Java Virtual Machine
 */
public class ShutdownThread extends Thread
{
<<<<<<< HEAD
    private static final Logger LOG = LoggerFactory.getLogger(ShutdownThread.class);
    private static final ShutdownThread _thread = new ShutdownThread();
=======
    private static final Logger LOG = Log.getLogger(ShutdownThread.class);
    private static final ShutdownThread _thread = PrivilegedThreadFactory.newThread(() ->
    {
        return new ShutdownThread();
    });
>>>>>>> 4bf250fb

    private final AutoLock _lock = new AutoLock();
    private boolean _hooked;
    private final List<LifeCycle> _lifeCycles = new CopyOnWriteArrayList<LifeCycle>();

    /**
     * Default constructor for the singleton
     *
     * Registers the instance as shutdown hook with the Java Runtime
     */
    private ShutdownThread()
    {
        super("JettyShutdownThread");
    }

    private void hook()
    {
        try (AutoLock l = _lock.lock())
        {
            if (!_hooked)
                Runtime.getRuntime().addShutdownHook(this);
            _hooked = true;
        }
        catch (Exception e)
        {
            LOG.trace("IGNORED", e);
            LOG.info("shutdown already commenced");
        }
    }

    private void unhook()
    {
        try (AutoLock l = _lock.lock())
        {
            _hooked = false;
            Runtime.getRuntime().removeShutdownHook(this);
        }
        catch (Exception e)
        {
            LOG.trace("IGNORED", e);
            LOG.debug("shutdown already commenced");
        }
    }

    /**
     * Returns the instance of the singleton
     *
     * @return the singleton instance of the {@link ShutdownThread}
     */
    public static ShutdownThread getInstance()
    {
        return _thread;
    }

    public static void register(LifeCycle... lifeCycles)
    {
        try (AutoLock l = _thread._lock.lock())
        {
            _thread._lifeCycles.addAll(Arrays.asList(lifeCycles));
            if (_thread._lifeCycles.size() > 0)
                _thread.hook();
        }
    }

    public static void register(int index, LifeCycle... lifeCycles)
    {
        try (AutoLock l = _thread._lock.lock())
        {
            _thread._lifeCycles.addAll(index, Arrays.asList(lifeCycles));
            if (_thread._lifeCycles.size() > 0)
                _thread.hook();
        }
    }

    public static void deregister(LifeCycle lifeCycle)
    {
        try (AutoLock l = _thread._lock.lock())
        {
            _thread._lifeCycles.remove(lifeCycle);
            if (_thread._lifeCycles.size() == 0)
                _thread.unhook();
        }
    }

    public static boolean isRegistered(LifeCycle lifeCycle)
    {
        try (AutoLock l = _thread._lock.lock())
        {
            return _thread._lifeCycles.contains(lifeCycle);
        }
    }

    @Override
    public void run()
    {
        for (LifeCycle lifeCycle : _thread._lifeCycles)
        {
            try
            {
                if (lifeCycle.isStarted())
                {
                    lifeCycle.stop();
                    LOG.debug("Stopped {}", lifeCycle);
                }

                if (lifeCycle instanceof Destroyable)
                {
                    ((Destroyable)lifeCycle).destroy();
                    LOG.debug("Destroyed {}", lifeCycle);
                }
            }
            catch (Exception ex)
            {
                LOG.debug("Unable to stop", ex);
            }
        }
    }
}<|MERGE_RESOLUTION|>--- conflicted
+++ resolved
@@ -32,16 +32,11 @@
  */
 public class ShutdownThread extends Thread
 {
-<<<<<<< HEAD
     private static final Logger LOG = LoggerFactory.getLogger(ShutdownThread.class);
-    private static final ShutdownThread _thread = new ShutdownThread();
-=======
-    private static final Logger LOG = Log.getLogger(ShutdownThread.class);
     private static final ShutdownThread _thread = PrivilegedThreadFactory.newThread(() ->
     {
         return new ShutdownThread();
     });
->>>>>>> 4bf250fb
 
     private final AutoLock _lock = new AutoLock();
     private boolean _hooked;
