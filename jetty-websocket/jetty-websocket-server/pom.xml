--- conflicted
+++ resolved
@@ -72,25 +72,14 @@
         <extensions>true</extensions>
         <configuration>
           <instructions>
-            <Bundle-Description>Jetty Websocket Server API</Bundle-Description>
+            <Bundle-Description>Websocket Server API</Bundle-Description>
+            <Bundle-Classpath/>
             <DynamicImport-Package>
-              org.eclipse.jetty.websocket.api.*;version="${parsedVersion.majorVersion}.${parsedVersion.minorVersion}"
+              org.eclipse.jetty.websocket.server.*;version="${parsedVersion.majorVersion}.${parsedVersion.minorVersion}",org.eclipse.jetty.websocket.server.pathmap.*;version="${parsedVersion.majorVersion}.${parsedVersion.minorVersion}"
             </DynamicImport-Package>
-<<<<<<< HEAD
-            <Export-Package>
-              org.eclipse.jetty.websocket.server.*;version="${parsedVersion.majorVersion}.${parsedVersion.minorVersion}"
-            </Export-Package>
-            <Require-Capability>
-              osgi.extender;
-              filter:="(osgi.extender=osgi.serviceloader.registrar)";resolution:=optional
-            </Require-Capability>
-            <Provide-Capability>
-              osgi.serviceloader;osgi.serviceloader=javax.servlet.ServletContainerInitializer
-=======
             <Require-Capability>osgi.extender; filter:="(osgi.extender=osgi.serviceloader.registrar)";resolution:=optional</Require-Capability>
             <Provide-Capability>
               osgi.serviceloader;osgi.serviceloader=org.eclipse.jetty.webapp.Configuration,osgi.serviceloader;osgi.serviceloader=javax.servlet.ServletContainerInitializer
->>>>>>> bd0a61b1
             </Provide-Capability>
           </instructions>
         </configuration>
