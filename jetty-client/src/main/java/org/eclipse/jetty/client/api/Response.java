--- conflicted
+++ resolved
@@ -85,14 +85,14 @@
     /**
      * Common, empty, super-interface for response listeners
      */
-    public interface ResponseListener extends EventListener
+    interface ResponseListener extends EventListener
     {
     }
 
     /**
      * Listener for the response begin event.
      */
-    public interface BeginListener extends ResponseListener
+    interface BeginListener extends ResponseListener
     {
         /**
          * Callback method invoked when the response line containing HTTP version,
@@ -102,13 +102,13 @@
          *
          * @param response the response containing the response line data
          */
-        public void onBegin(Response response);
+        void onBegin(Response response);
     }
 
     /**
      * Listener for a response header event.
      */
-    public interface HeaderListener extends ResponseListener
+    interface HeaderListener extends ResponseListener
     {
         /**
          * Callback method invoked when a response header has been received and parsed,
@@ -118,20 +118,20 @@
          * @param field the header received
          * @return true to process the header, false to skip processing of the header
          */
-        public boolean onHeader(Response response, HttpField field);
+        boolean onHeader(Response response, HttpField field);
     }
 
     /**
      * Listener for the response headers event.
      */
-    public interface HeadersListener extends ResponseListener
+    interface HeadersListener extends ResponseListener
     {
         /**
          * Callback method invoked when all the response headers have been received and parsed.
          *
          * @param response the response containing the response line data and the headers
          */
-        public void onHeaders(Response response);
+        void onHeaders(Response response);
     }
 
     /**
@@ -139,11 +139,7 @@
      *
      * @see AsyncContentListener
      */
-<<<<<<< HEAD
-    public interface ContentListener extends ResponseListener
-=======
     interface ContentListener extends AsyncContentListener
->>>>>>> fa973a2d
     {
         /**
          * Callback method invoked when the response content has been received, parsed and there is demand.
@@ -153,9 +149,6 @@
          * @param response the response containing the response line data and the headers
          * @param content the content bytes received
          */
-<<<<<<< HEAD
-        public void onContent(Response response, ByteBuffer content);
-=======
         void onContent(Response response, ByteBuffer content);
 
         @Override
@@ -171,7 +164,6 @@
                 callback.failed(x);
             }
         }
->>>>>>> fa973a2d
     }
 
     /**
@@ -179,11 +171,7 @@
      *
      * @see DemandedContentListener
      */
-<<<<<<< HEAD
-    public interface AsyncContentListener extends ResponseListener
-=======
     interface AsyncContentListener extends DemandedContentListener
->>>>>>> fa973a2d
     {
         /**
          * Callback method invoked when the response content has been received, parsed and there is demand.
@@ -194,9 +182,6 @@
          * @param content the content bytes received
          * @param callback the callback to call when the content is consumed and to demand more content
          */
-<<<<<<< HEAD
-        public void onContent(Response response, ByteBuffer content, Callback callback);
-=======
         void onContent(Response response, ByteBuffer content, Callback callback);
 
         @Override
@@ -208,13 +193,12 @@
                 demand.accept(1);
             }, callback::failed));
         }
->>>>>>> fa973a2d
     }
 
     /**
      * Asynchronous listener for the response content events.
      */
-    public interface DemandedContentListener extends ResponseListener
+    interface DemandedContentListener extends ResponseListener
     {
         /**
          * Callback method invoked before response content events.
@@ -226,7 +210,7 @@
          * @param response the response containing the response line data and the headers
          * @param demand the object that allows to demand content buffers
          */
-        public default void onBeforeContent(Response response, LongConsumer demand)
+        default void onBeforeContent(Response response, LongConsumer demand)
         {
             demand.accept(1);
         }
@@ -243,26 +227,26 @@
          * @param content the content bytes received
          * @param callback the callback to call when the content is consumed
          */
-        public void onContent(Response response, LongConsumer demand, ByteBuffer content, Callback callback);
+        void onContent(Response response, LongConsumer demand, ByteBuffer content, Callback callback);
     }
 
     /**
      * Listener for the response succeeded event.
      */
-    public interface SuccessListener extends ResponseListener
+    interface SuccessListener extends ResponseListener
     {
         /**
          * Callback method invoked when the whole response has been successfully received.
          *
          * @param response the response containing the response line data and the headers
          */
-        public void onSuccess(Response response);
+        void onSuccess(Response response);
     }
 
     /**
      * Listener for the response failure event.
      */
-    public interface FailureListener extends ResponseListener
+    interface FailureListener extends ResponseListener
     {
         /**
          * Callback method invoked when the response has failed in the process of being received
@@ -270,13 +254,13 @@
          * @param response the response containing data up to the point the failure happened
          * @param failure the failure happened
          */
-        public void onFailure(Response response, Throwable failure);
+        void onFailure(Response response, Throwable failure);
     }
 
     /**
      * Listener for the request and response completed event.
      */
-    public interface CompleteListener extends ResponseListener
+    interface CompleteListener extends ResponseListener
     {
         /**
          * Callback method invoked when the request <em><b>and</b></em> the response have been processed,
@@ -292,17 +276,13 @@
          *
          * @param result the result of the request / response exchange
          */
-        public void onComplete(Result result);
+        void onComplete(Result result);
     }
 
     /**
      * Listener for all response events.
      */
-<<<<<<< HEAD
-    public interface Listener extends BeginListener, HeaderListener, HeadersListener, ContentListener, AsyncContentListener, DemandedContentListener, SuccessListener, FailureListener, CompleteListener
-=======
     interface Listener extends BeginListener, HeaderListener, HeadersListener, ContentListener, SuccessListener, FailureListener, CompleteListener
->>>>>>> fa973a2d
     {
         @Override
         public default void onBegin(Response response)
@@ -321,15 +301,6 @@
         }
 
         @Override
-<<<<<<< HEAD
-        public default void onBeforeContent(Response response, LongConsumer demand)
-        {
-            demand.accept(1);
-        }
-
-        @Override
-=======
->>>>>>> fa973a2d
         public default void onContent(Response response, ByteBuffer content)
         {
         }
@@ -352,7 +323,7 @@
         /**
          * An empty implementation of {@link Listener}
          */
-        public static class Adapter implements Listener
+        class Adapter implements Listener
         {
         }
     }
