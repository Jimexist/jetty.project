//
//  ========================================================================
//  Copyright (c) 1995-2012 Mort Bay Consulting Pty. Ltd.
//  ------------------------------------------------------------------------
//  All rights reserved. This program and the accompanying materials
//  are made available under the terms of the Eclipse Public License v1.0
//  and Apache License v2.0 which accompanies this distribution.
//
//      The Eclipse Public License is available at
//      http://www.eclipse.org/legal/epl-v10.html
//
//      The Apache License v2.0 is available at
//      http://www.opensource.org/licenses/apache2.0.php
//
//  You may elect to redistribute this code under either of these licenses.
//  ========================================================================
//

package org.eclipse.jetty.servlets;

import java.io.File;
import java.io.FileInputStream;
import java.io.IOException;
import java.util.EnumSet;
import javax.servlet.DispatcherType;
import javax.servlet.ServletException;
import javax.servlet.http.HttpServlet;
import javax.servlet.http.HttpServletRequest;
import javax.servlet.http.HttpServletResponse;

import org.eclipse.jetty.http.HttpTester;
import org.eclipse.jetty.servlet.FilterHolder;
import org.eclipse.jetty.servlet.ServletTester;
import org.eclipse.jetty.util.IO;
import org.junit.After;
import org.junit.Before;
import org.junit.Test;

import static org.junit.Assert.assertEquals;
import static org.junit.Assert.assertNotNull;
import static org.junit.Assert.assertTrue;

public class MultipartFilterTest
{
    private File _dir;
    private ServletTester tester;


    public static class TestServlet extends DumpServlet
    {

        @Override
        protected void doPost(HttpServletRequest req, HttpServletResponse resp) throws ServletException, IOException
        {
            assertNotNull(req.getParameter("fileup"));
            assertNotNull(req.getParameter("fileup"+MultiPartFilter.CONTENT_TYPE_SUFFIX));
            assertEquals(req.getParameter("fileup"+MultiPartFilter.CONTENT_TYPE_SUFFIX), "application/octet-stream");
            super.doPost(req, resp);
        }

    }



    @Before
    public void setUp() throws Exception
    {
        _dir = File.createTempFile("testmultupart",null);
        assertTrue(_dir.delete());
        assertTrue(_dir.mkdir());
        _dir.deleteOnExit();
        assertTrue(_dir.isDirectory());

        tester=new ServletTester("/context");
        tester.getContext().setResourceBase(_dir.getCanonicalPath());
        tester.getContext().addServlet(TestServlet.class, "/");
        tester.getContext().setAttribute("javax.servlet.context.tempdir", _dir);
        FilterHolder multipartFilter = tester.getContext().addFilter(MultiPartFilter.class,"/*", EnumSet.of(DispatcherType.REQUEST));
        multipartFilter.setInitParameter("deleteFiles", "true");
        tester.start();
    }

    @After
    public void tearDown() throws Exception
    {
        tester.stop();
    }

    @Test
    public void testBadPost() throws Exception
    {
        // generated and parsed test
        HttpTester.Request request = HttpTester.newRequest();
        HttpTester.Response response;

        // test GET
        request.setMethod("POST");
        request.setVersion("HTTP/1.0");
        request.setHeader("Host","tester");
        request.setURI("/context/dump");

        String boundary="XyXyXy";
        request.setHeader("Content-Type","multipart/form-data; boundary="+boundary);


        String content = "--" + boundary + "\r\n"+
        "Content-Disposition: form-data; name=\"fileup\"; filename=\"test.upload\"\r\n"+
        "Content-Type: application/octet-stream\r\n\r\n"+
        "How now brown cow."+
        "\r\n--" + boundary + "-\r\n\r\n";

        request.setContent(content);
<<<<<<< HEAD


        response = HttpTester.parseResponse(tester.getResponses(request.generate()));
        assertEquals(HttpServletResponse.SC_OK,response.getStatus());
=======
        
        
        response.parse(tester.getResponses(request.generate()));
        assertTrue(response.getMethod()==null);
        assertEquals(HttpServletResponse.SC_INTERNAL_SERVER_ERROR,response.getStatus());
>>>>>>> 7625f0b8
    }


    @Test
    public void testPost() throws Exception
    {
        // generated and parsed test
        HttpTester.Request request = HttpTester.newRequest();
        HttpTester.Response response;

        // test GET
        request.setMethod("POST");
        request.setVersion("HTTP/1.0");
        request.setHeader("Host","tester");
        request.setURI("/context/dump");

        String boundary="XyXyXy";
        request.setHeader("Content-Type","multipart/form-data; boundary=\""+boundary+"\"");


        String content = "--" + boundary + "\r\n"+
        "Content-Disposition: form-data; name=\"fileup\"; filename=\"test.upload\"\r\n"+
        "Content-Type: application/octet-stream\r\n\r\n"+
        "How now brown cow."+
        "\r\n--" + boundary + "--\r\n\r\n";

        request.setContent(content);

        response = HttpTester.parseResponse(tester.getResponses(request.generate()));
        assertEquals(HttpServletResponse.SC_OK,response.getStatus());
        assertTrue(response.getContent().indexOf("brown cow")>=0);
    }


    @Test
    public void testEncodedPost() throws Exception
    {
        // generated and parsed test
        HttpTester.Request request = HttpTester.newRequest();
        HttpTester.Response response;

        // test GET
        request.setMethod("POST");
        request.setVersion("HTTP/1.0");
        request.setHeader("Host","tester");
        request.setURI("/context/dump");

        String boundary="XyXyXy";
        request.setHeader("Content-Type","multipart/form-data; boundary="+boundary);


        String content = "--" + boundary + "\r\n"+
        "Content-Disposition: form-data; name=\"fileup\"; filename=\"Diplomsko Delo Lektorirano KON&#268;NA.doc\"\r\n"+
        "Content-Type: application/octet-stream\r\n\r\n"+
        "How now brown cow."+
        "\r\n--" + boundary + "--\r\n\r\n";

        request.setContent(content);

        response = HttpTester.parseResponse(tester.getResponses(request.generate()));
        assertEquals(HttpServletResponse.SC_OK,response.getStatus());
        assertTrue(response.getContent().indexOf("brown cow")>=0);
    }

    /*
     * Test multipart with parts encoded in base64 (RFC1521 section 5)
     */
    @Test
    public void testPostWithContentTransferEncodingBase64() throws Exception {
        // generated and parsed test
        HttpTester.Request request = HttpTester.newRequest();
        HttpTester.Response response;

        // test GET
        request.setMethod("POST");
        request.setVersion("HTTP/1.0");
        request.setHeader("Host","tester");
        request.setURI("/context/dump");

        String boundary="XyXyXy";
        request.setHeader("Content-Type","multipart/form-data; boundary="+boundary);

        // part content is "How now brown cow." run through a base64 encoder
        String content = "--" + boundary + "\r\n"+
        "Content-Disposition: form-data; name=\"fileup\"; filename=\"test.upload\"\r\n"+
        "Content-Transfer-Encoding: base64\r\n"+
        "Content-Type: application/octet-stream\r\n\r\n"+
        "SG93IG5vdyBicm93biBjb3cuCg=="+
        "\r\n--" + boundary + "--\r\n\r\n";

        request.setContent(content);

        response = HttpTester.parseResponse(tester.getResponses(request.generate()));
        assertEquals(HttpServletResponse.SC_OK,response.getStatus());
        assertTrue(response.getContent().indexOf("brown cow")>=0);
    }

    /*
     * Test multipart with parts encoded in quoted-printable (RFC1521 section 5)
     */
    @Test
    public void testPostWithContentTransferEncodingQuotedPrintable() throws Exception
    {
        // generated and parsed test
        HttpTester.Request request = HttpTester.newRequest();
        HttpTester.Response response;

        // test GET
        request.setMethod("POST");
        request.setVersion("HTTP/1.0");
        request.setHeader("Host","tester");
        request.setURI("/context/dump");

        String boundary="XyXyXy";
        request.setHeader("Content-Type","multipart/form-data; boundary="+boundary);

        /*
         * Part content is "How now brown cow." run through Apache Commons Codec
         * quoted printable encoding.
         */
        String content = "--" + boundary + "\r\n"+
        "Content-Disposition: form-data; name=\"fileup\"; filename=\"test.upload\"\r\n"+
        "Content-Transfer-Encoding: quoted-printable\r\n"+
        "Content-Type: application/octet-stream\r\n\r\n"+
        "=48=6F=77=20=6E=6F=77=20=62=72=6F=77=6E=20=63=6F=77=2E"+
        "\r\n--" + boundary + "--\r\n\r\n";

        request.setContent(content);

        response = HttpTester.parseResponse(tester.getResponses(request.generate()));
        assertEquals(HttpServletResponse.SC_OK,response.getStatus());
        assertTrue(response.getContent().indexOf("brown cow")>=0);
    }

    /*
     * see the testParameterMap test
     *
     */
    public static class TestServletParameterMap extends DumpServlet
    {

        @Override
        protected void doPost(HttpServletRequest req, HttpServletResponse resp) throws ServletException, IOException
        {
            assertEquals("How now brown cow.", req.getParameterMap().get("strupContent-Type:"));
            super.doPost(req, resp);
        }

    }

    /**
     * Validate that the getParameterMap() call is correctly unencoding the parameters in the
     * map that it returns.
     * @throws Exception
     */
    @Test
    public void testParameterMap() throws Exception
    {
        tester.addServlet(TestServletParameterMap.class,"/test2");

        // generated and parsed test
        HttpTester.Request request = HttpTester.newRequest();
        HttpTester.Response response;

        // test GET
        request.setMethod("POST");
        request.setVersion("HTTP/1.0");
        request.setHeader("Host","tester");
        request.setURI("/context/dump");

        String boundary="XyXyXy";
        request.setHeader("Content-Type","multipart/form-data; boundary="+boundary);


        String content = "--" + boundary + "\r\n"+
        "Content-Disposition: form-data; name=\"fileup\"; filename=\"Diplomsko Delo Lektorirano KON&#268;NA.doc\"\r\n"+
        "Content-Type: application/octet-stream\r\n\r\n"+
        "How now brown cow."+
        "\r\n--" + boundary + "\r\n"+
        "Content-Disposition: form-data; name=\"strup\""+
        "Content-Type: application/octet-stream\r\n\r\n"+
        "How now brown cow."+
        "\r\n--" + boundary + "--\r\n\r\n";

        request.setContent(content);

        response = HttpTester.parseResponse(tester.getResponses(request.generate()));
        assertEquals(HttpServletResponse.SC_OK,response.getStatus());
        assertTrue(response.getContent().indexOf("brown cow")>=0);
    }

    public static class DumpServlet extends HttpServlet
    {
        private static final long serialVersionUID = 201012011130L;

        /* ------------------------------------------------------------ */
        /**
         * @see javax.servlet.http.HttpServlet#doPost(javax.servlet.http.HttpServletRequest, javax.servlet.http.HttpServletResponse)
         */
        @Override
        protected void doPost(HttpServletRequest req, HttpServletResponse resp) throws ServletException, IOException
        {
            resp.getWriter().println((IO.toString(new FileInputStream((File)req.getAttribute("fileup")))));
        }

    }
}<|MERGE_RESOLUTION|>--- conflicted
+++ resolved
@@ -110,18 +110,10 @@
         "\r\n--" + boundary + "-\r\n\r\n";
 
         request.setContent(content);
-<<<<<<< HEAD
-
-
-        response = HttpTester.parseResponse(tester.getResponses(request.generate()));
-        assertEquals(HttpServletResponse.SC_OK,response.getStatus());
-=======
-        
-        
-        response.parse(tester.getResponses(request.generate()));
-        assertTrue(response.getMethod()==null);
+
+
+        response = HttpTester.parseResponse(tester.getResponses(request.generate()));
         assertEquals(HttpServletResponse.SC_INTERNAL_SERVER_ERROR,response.getStatus());
->>>>>>> 7625f0b8
     }
 
 
