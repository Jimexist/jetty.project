//
//  ========================================================================
//  Copyright (c) 1995-2013 Mort Bay Consulting Pty. Ltd.
//  ------------------------------------------------------------------------
//  All rights reserved. This program and the accompanying materials
//  are made available under the terms of the Eclipse Public License v1.0
//  and Apache License v2.0 which accompanies this distribution.
//
//      The Eclipse Public License is available at
//      http://www.eclipse.org/legal/epl-v10.html
//
//      The Apache License v2.0 is available at
//      http://www.opensource.org/licenses/apache2.0.php
//
//  You may elect to redistribute this code under either of these licenses.
//  ========================================================================
//

package org.eclipse.jetty.webapp;

import java.io.File;
import java.util.ArrayList;
import java.util.EnumSet;
import java.util.EventListener;
import java.util.HashSet;
import java.util.Iterator;
import java.util.List;
import java.util.Locale;
import java.util.Map;
import java.util.Set;

import javax.servlet.DispatcherType;
import javax.servlet.MultipartConfigElement;
import javax.servlet.ServletException;
import javax.servlet.SessionTrackingMode;

import org.eclipse.jetty.security.ConstraintAware;
import org.eclipse.jetty.security.ConstraintMapping;
import org.eclipse.jetty.security.authentication.FormAuthenticator;
import org.eclipse.jetty.servlet.ErrorPageErrorHandler;
import org.eclipse.jetty.servlet.FilterHolder;
import org.eclipse.jetty.servlet.FilterMapping;
import org.eclipse.jetty.servlet.Holder;
import org.eclipse.jetty.servlet.JspPropertyGroupServlet;
import org.eclipse.jetty.servlet.ServletContextHandler;
import org.eclipse.jetty.servlet.ServletHandler;
import org.eclipse.jetty.servlet.ServletContextHandler.JspConfig;
import org.eclipse.jetty.servlet.ServletContextHandler.JspPropertyGroup;
import org.eclipse.jetty.servlet.ServletContextHandler.TagLib;
import org.eclipse.jetty.servlet.ServletHolder;
import org.eclipse.jetty.servlet.ServletMapping;
import org.eclipse.jetty.util.ArrayUtil;
import org.eclipse.jetty.util.Loader;
import org.eclipse.jetty.util.log.Log;
import org.eclipse.jetty.util.log.Logger;
import org.eclipse.jetty.util.security.Constraint;
import org.eclipse.jetty.xml.XmlParser;

/**
 * StandardDescriptorProcessor
 *
 * Process a web.xml, web-defaults.xml, web-overrides.xml, web-fragment.xml.
 */
public class StandardDescriptorProcessor extends IterativeDescriptorProcessor
{
    private static final Logger LOG = Log.getLogger(StandardDescriptorProcessor.class);

    public static final String STANDARD_PROCESSOR = "org.eclipse.jetty.standardDescriptorProcessor";



    public StandardDescriptorProcessor ()
    {

        try
        {
            registerVisitor("context-param", this.getClass().getDeclaredMethod("visitContextParam", __signature));
            registerVisitor("display-name", this.getClass().getDeclaredMethod("visitDisplayName", __signature));
            registerVisitor("servlet", this.getClass().getDeclaredMethod("visitServlet",  __signature));
            registerVisitor("servlet-mapping", this.getClass().getDeclaredMethod("visitServletMapping",  __signature));
            registerVisitor("session-config", this.getClass().getDeclaredMethod("visitSessionConfig",  __signature));
            registerVisitor("mime-mapping", this.getClass().getDeclaredMethod("visitMimeMapping",  __signature));
            registerVisitor("welcome-file-list", this.getClass().getDeclaredMethod("visitWelcomeFileList",  __signature));
            registerVisitor("locale-encoding-mapping-list", this.getClass().getDeclaredMethod("visitLocaleEncodingList",  __signature));
            registerVisitor("error-page", this.getClass().getDeclaredMethod("visitErrorPage",  __signature));
            registerVisitor("taglib", this.getClass().getDeclaredMethod("visitTagLib",  __signature));
            registerVisitor("jsp-config", this.getClass().getDeclaredMethod("visitJspConfig",  __signature));
            registerVisitor("security-constraint", this.getClass().getDeclaredMethod("visitSecurityConstraint",  __signature));
            registerVisitor("login-config", this.getClass().getDeclaredMethod("visitLoginConfig",  __signature));
            registerVisitor("security-role", this.getClass().getDeclaredMethod("visitSecurityRole",  __signature));
            registerVisitor("filter", this.getClass().getDeclaredMethod("visitFilter",  __signature));
            registerVisitor("filter-mapping", this.getClass().getDeclaredMethod("visitFilterMapping",  __signature));
            registerVisitor("listener", this.getClass().getDeclaredMethod("visitListener",  __signature));
            registerVisitor("distributable", this.getClass().getDeclaredMethod("visitDistributable",  __signature));
        }
        catch (Exception e)
        {
            throw new IllegalStateException(e);
        }
    }



    /**
     * {@inheritDoc}
     */
    public void start(WebAppContext context, Descriptor descriptor)
    {
    }



    /**
     * {@inheritDoc}
     */
    public void end(WebAppContext context, Descriptor descriptor)
    {
    }

    /**
     * @param context
     * @param descriptor
     * @param node
     */
    public void visitContextParam (WebAppContext context, Descriptor descriptor, XmlParser.Node node)
    {
        String name = node.getString("param-name", false, true);
        String value = node.getString("param-value", false, true);
        Origin o = context.getMetaData().getOrigin("context-param."+name);
        switch (o)
        {
            case NotSet:
            {
                //just set it
                context.getInitParams().put(name, value);
                context.getMetaData().setOrigin("context-param."+name, descriptor);
                break;
            }
            case WebXml:
            case WebDefaults:
            case WebOverride:
            {
                //previously set by a web xml, allow other web xml files to override
                if (!(descriptor instanceof FragmentDescriptor))
                {
                    context.getInitParams().put(name, value);
                    context.getMetaData().setOrigin("context-param."+name, descriptor);
                }
                break;
            }
            case WebFragment:
            {
                //previously set by a web-fragment, this fragment's value must be the same
                if (descriptor instanceof FragmentDescriptor)
                {
                    if (!((String)context.getInitParams().get(name)).equals(value))
                        throw new IllegalStateException("Conflicting context-param "+name+"="+value+" in "+descriptor.getResource());
                }
                break;
            }
        }
        if (LOG.isDebugEnabled())
            LOG.debug("ContextParam: " + name + "=" + value);

    }


    /* ------------------------------------------------------------ */
    /**
     * @param context
     * @param descriptor
     * @param node
     */
    protected void visitDisplayName(WebAppContext context, Descriptor descriptor, XmlParser.Node node)
    {
        //Servlet Spec 3.0 p. 74 Ignore from web-fragments
        if (!(descriptor instanceof FragmentDescriptor))
        {
            context.setDisplayName(node.toString(false, true));
            context.getMetaData().setOrigin("display-name", descriptor);
        }
    }


    /**
     * @param context
     * @param descriptor
     * @param node
     */
    protected void visitServlet(WebAppContext context, Descriptor descriptor, XmlParser.Node node)
    {
        String id = node.getAttribute("id");

        // initialize holder
        String servlet_name = node.getString("servlet-name", false, true);
        ServletHolder holder = context.getServletHandler().getServlet(servlet_name);

        /*
         * If servlet of that name does not already exist, create it.
         */
        if (holder == null)
        {
            holder = context.getServletHandler().newServletHolder(Holder.Source.DESCRIPTOR);
            holder.setName(servlet_name);
            context.getServletHandler().addServlet(holder);
        }

        // init params
        Iterator<?> iParamsIter = node.iterator("init-param");
        while (iParamsIter.hasNext())
        {
            XmlParser.Node paramNode = (XmlParser.Node) iParamsIter.next();
            String pname = paramNode.getString("param-name", false, true);
            String pvalue = paramNode.getString("param-value", false, true);

            Origin origin = context.getMetaData().getOrigin(servlet_name+".servlet.init-param."+pname);

            switch (origin)
            {
                case NotSet:
                {
                    //init-param not already set, so set it

                    holder.setInitParameter(pname, pvalue);
                    context.getMetaData().setOrigin(servlet_name+".servlet.init-param."+pname, descriptor);
                    break;
                }
                case WebXml:
                case WebDefaults:
                case WebOverride:
                {
                    //previously set by a web xml descriptor, if we're parsing another web xml descriptor allow override
                    //otherwise just ignore it
                    if (!(descriptor instanceof FragmentDescriptor))
                    {
                        holder.setInitParameter(pname, pvalue);
                        context.getMetaData().setOrigin(servlet_name+".servlet.init-param."+pname, descriptor);
                    }
                    break;
                }
                case WebFragment:
                {
                    //previously set by a web-fragment, make sure that the value matches, otherwise its an error
                    if (!holder.getInitParameter(pname).equals(pvalue))
                        throw new IllegalStateException("Mismatching init-param "+pname+"="+pvalue+" in "+descriptor.getResource());
                    break;
                }
            }
        }

        String servlet_class = node.getString("servlet-class", false, true);

        // Handle JSP
        String jspServletClass=null;

        //Handle the default jsp servlet instance
        if (id != null && id.equals("jsp"))
        {
            jspServletClass = servlet_class;
            try
            {
                Loader.loadClass(this.getClass(), servlet_class);

                //Ensure there is a scratch dir
                if (holder.getInitParameter("scratchdir") == null)
                {
                    File tmp = context.getTempDirectory();
                    File scratch = new File(tmp, "jsp");
                    if (!scratch.exists()) scratch.mkdir();
                    holder.setInitParameter("scratchdir", scratch.getAbsolutePath());
                }
            }
            catch (ClassNotFoundException e)
            {
                LOG.info("NO JSP Support for {}, did not find {}", context.getContextPath(), servlet_class);
                jspServletClass = servlet_class = "org.eclipse.jetty.servlet.NoJspServlet";
            }
        }


        //Set the servlet-class
        if (servlet_class != null)
        {
            ((WebDescriptor)descriptor).addClassName(servlet_class);

            Origin o = context.getMetaData().getOrigin(servlet_name+".servlet.servlet-class");
            switch (o)
            {
                case NotSet:
                {
                    //the class of the servlet has not previously been set, so set it
                    holder.setClassName(servlet_class);
                    context.getMetaData().setOrigin(servlet_name+".servlet.servlet-class", descriptor);
                    break;
                }
                case WebXml:
                case WebDefaults:
                case WebOverride:
                {
                    //the class of the servlet was set by a web xml file, only allow web-override/web-default to change it
                    if (!(descriptor instanceof FragmentDescriptor))
                    {
                        holder.setClassName(servlet_class);
                        context.getMetaData().setOrigin(servlet_name+".servlet.servlet-class", descriptor);
                    }
                    break;
                }
                case WebFragment:
                {
                    //the class was set by another fragment, ensure this fragment's value is the same
                    if (!servlet_class.equals(holder.getClassName()))
                        throw new IllegalStateException("Conflicting servlet-class "+servlet_class+" in "+descriptor.getResource());
                    break;
                }
            }
        }

        // Handle JSP file
        String jsp_file = node.getString("jsp-file", false, true);
        if (jsp_file != null)
        {
            holder.setForcedPath(jsp_file);
            ServletHolder jsp=context.getServletHandler().getServlet("jsp");
            if (jsp!=null)
                holder.setClassName(jsp.getClassName());
        }

        // handle load-on-startup
        XmlParser.Node startup = node.get("load-on-startup");
        if (startup != null)
        {
            String s = startup.toString(false, true).toLowerCase(Locale.ENGLISH);
            int order = 0;
            if (s.startsWith("t"))
            {
                LOG.warn("Deprecated boolean load-on-startup.  Please use integer");
                order = 1;
            }
            else
            {
                try
                {
                    if (s != null && s.trim().length() > 0) order = Integer.parseInt(s);
                }
                catch (Exception e)
                {
                    LOG.warn("Cannot parse load-on-startup " + s + ". Please use integer");
                    LOG.ignore(e);
                }
            }

            Origin o = context.getMetaData().getOrigin(servlet_name+".servlet.load-on-startup");
            switch (o)
            {
                case NotSet:
                {
                    //not already set, so set it now
                    holder.setInitOrder(order);
                    context.getMetaData().setOrigin(servlet_name+".servlet.load-on-startup", descriptor);
                    break;
                }
                case WebXml:
                case WebDefaults:
                case WebOverride:
                {
                    //if it was already set by a web xml descriptor and we're parsing another web xml descriptor, then override it
                    if (!(descriptor instanceof FragmentDescriptor))
                    {
                        holder.setInitOrder(order);
                        context.getMetaData().setOrigin(servlet_name+".servlet.load-on-startup", descriptor);
                    }
                    break;
                }
                case WebFragment:
                {
                    //it was already set by another fragment, if we're parsing a fragment, the values must match
                    if (order != holder.getInitOrder())
                        throw new IllegalStateException("Conflicting load-on-startup value in "+descriptor.getResource());
                    break;
                }
            }
        }

        Iterator sRefsIter = node.iterator("security-role-ref");
        while (sRefsIter.hasNext())
        {
            XmlParser.Node securityRef = (XmlParser.Node) sRefsIter.next();
            String roleName = securityRef.getString("role-name", false, true);
            String roleLink = securityRef.getString("role-link", false, true);
            if (roleName != null && roleName.length() > 0 && roleLink != null && roleLink.length() > 0)
            {
                if (LOG.isDebugEnabled()) LOG.debug("link role " + roleName + " to " + roleLink + " for " + this);
                Origin o = context.getMetaData().getOrigin(servlet_name+".servlet.role-name."+roleName);
                switch (o)
                {
                    case NotSet:
                    {
                        //set it
                        holder.setUserRoleLink(roleName, roleLink);
                        context.getMetaData().setOrigin(servlet_name+".servlet.role-name."+roleName, descriptor);
                        break;
                    }
                    case WebXml:
                    case WebDefaults:
                    case WebOverride:
                    {
                        //only another web xml descriptor (web-default,web-override web.xml) can override an already set value
                        if (!(descriptor instanceof FragmentDescriptor))
                        {
                            holder.setUserRoleLink(roleName, roleLink);
                            context.getMetaData().setOrigin(servlet_name+".servlet.role-name."+roleName, descriptor);
                        }
                        break;
                    }
                    case WebFragment:
                    {
                        if (!holder.getUserRoleLink(roleName).equals(roleLink))
                            throw new IllegalStateException("Conflicting role-link for role-name "+roleName+" for servlet "+servlet_name+" in "+descriptor.getResource());
                        break;
                    }
                }
            }
            else
            {
                LOG.warn("Ignored invalid security-role-ref element: " + "servlet-name=" + holder.getName() + ", " + securityRef);
            }
        }


        XmlParser.Node run_as = node.get("run-as");
        if (run_as != null)
        {
            String roleName = run_as.getString("role-name", false, true);

            if (roleName != null)
            {
                Origin o = context.getMetaData().getOrigin(servlet_name+".servlet.run-as");
                switch (o)
                {
                    case NotSet:
                    {
                        //run-as not set, so set it
                        holder.setRunAsRole(roleName);
                        context.getMetaData().setOrigin(servlet_name+".servlet.run-as", descriptor);
                        break;
                    }
                    case WebXml:
                    case WebDefaults:
                    case WebOverride:
                    {
                        //run-as was set by a web xml, only allow it to be changed if we're currently parsing another web xml(override/default)
                        if (!(descriptor instanceof FragmentDescriptor))
                        {
                            holder.setRunAsRole(roleName);
                            context.getMetaData().setOrigin(servlet_name+".servlet.run-as", descriptor);
                        }
                        break;
                    }
                    case WebFragment:
                    {
                        //run-as was set by another fragment, this fragment must show the same value
                        if (!holder.getRunAsRole().equals(roleName))
                            throw new IllegalStateException("Conflicting run-as role "+roleName+" for servlet "+servlet_name+" in "+descriptor.getResource());
                        break;
                    }
                }
            }
        }

        String async=node.getString("async-supported",false,true);
        if (async!=null)
        {
            boolean val = async.length()==0||Boolean.valueOf(async);
            Origin o =context.getMetaData().getOrigin(servlet_name+".servlet.async-supported");
            switch (o)
            {
                case NotSet:
                {
                    //set it
                    holder.setAsyncSupported(val);
                    context.getMetaData().setOrigin(servlet_name+".servlet.async-supported", descriptor);
                    break;
                }
                case WebXml:
                case WebDefaults:
                case WebOverride:
                {
                    //async-supported set by previous web xml descriptor, only allow override if we're parsing another web descriptor(web.xml/web-override.xml/web-default.xml)
                    if (!(descriptor instanceof FragmentDescriptor))
                    {
                        holder.setAsyncSupported(val);
                        context.getMetaData().setOrigin(servlet_name+".servlet.async-supported", descriptor);
                    }
                    break;
                }
                case WebFragment:
                {
                    //async-supported set by another fragment, this fragment's value must match
                    if (holder.isAsyncSupported() != val)
                        throw new IllegalStateException("Conflicting async-supported="+async+" for servlet "+servlet_name+" in "+descriptor.getResource());
                    break;
                }
            }
        }

        String enabled = node.getString("enabled", false, true);
        if (enabled!=null)
        {
            boolean is_enabled = enabled.length()==0||Boolean.valueOf(enabled);
            Origin o = context.getMetaData().getOrigin(servlet_name+".servlet.enabled");
            switch (o)
            {
                case NotSet:
                {
                    //hasn't been set yet, so set it
                    holder.setEnabled(is_enabled);
                    context.getMetaData().setOrigin(servlet_name+".servlet.enabled", descriptor);
                    break;
                }
                case WebXml:
                case WebDefaults:
                case WebOverride:
                {
                    //was set in a web xml descriptor, only allow override from another web xml descriptor
                    if (!(descriptor instanceof FragmentDescriptor))
                    {
                        holder.setEnabled(is_enabled);
                        context.getMetaData().setOrigin(servlet_name+".servlet.enabled", descriptor);
                    }
                    break;
                }
                case WebFragment:
                {
                    //was set by another fragment, this fragment's value must match
                    if (holder.isEnabled() != is_enabled)
                        throw new IllegalStateException("Conflicting value of servlet enabled for servlet "+servlet_name+" in "+descriptor.getResource());
                    break;
                }
            }
        }

        /*
         * If multipart config not set, then set it and record it was by the web.xml or fragment.
         * If it was set by web.xml then if this is a fragment, ignore the settings.
         * If it was set by a fragment, if this is a fragment and the values are different, error!
         */
        XmlParser.Node multipart = node.get("multipart-config");
        if (multipart != null)
        {
            String location = multipart.getString("location", false, true);
            String maxFile = multipart.getString("max-file-size", false, true);
            String maxRequest = multipart.getString("max-request-size", false, true);
            String threshold = multipart.getString("file-size-threshold",false,true);
            MultipartConfigElement element = new MultipartConfigElement(location,
                                                                        (maxFile==null||"".equals(maxFile)?-1L:Long.parseLong(maxFile)),
                                                                        (maxRequest==null||"".equals(maxRequest)?-1L:Long.parseLong(maxRequest)),
                                                                        (threshold==null||"".equals(threshold)?0:Integer.parseInt(threshold)));

            Origin o = context.getMetaData().getOrigin(servlet_name+".servlet.multipart-config");
            switch (o)
            {
                case NotSet:
                {
                    //hasn't been set, so set it
                    holder.getRegistration().setMultipartConfig(element);
                    context.getMetaData().setOrigin(servlet_name+".servlet.multipart-config", descriptor);
                    break;
                }
                case WebXml:
                case WebDefaults:
                case WebOverride:
                {
                    //was set in a web xml, only allow changes if we're parsing another web xml (web.xml/web-default.xml/web-override.xml)
                    if (!(descriptor instanceof FragmentDescriptor))
                    {
                        holder.getRegistration().setMultipartConfig(element);
                        context.getMetaData().setOrigin(servlet_name+".servlet.multipart-config", descriptor);
                    }
                    break;
                }
                case WebFragment:
                {
                    //another fragment set the value, this fragment's values must match exactly or it is an error
                    MultipartConfigElement cfg = ((ServletHolder.Registration)holder.getRegistration()).getMultipartConfig();

                    if (cfg.getMaxFileSize() != element.getMaxFileSize())
                        throw new IllegalStateException("Conflicting multipart-config max-file-size for servlet "+servlet_name+" in "+descriptor.getResource());
                    if (cfg.getMaxRequestSize() != element.getMaxRequestSize())
                        throw new IllegalStateException("Conflicting multipart-config max-request-size for servlet "+servlet_name+" in "+descriptor.getResource());
                    if (cfg.getFileSizeThreshold() != element.getFileSizeThreshold())
                        throw new IllegalStateException("Conflicting multipart-config file-size-threshold for servlet "+servlet_name+" in "+descriptor.getResource());
                    if ((cfg.getLocation() != null && (element.getLocation() == null || element.getLocation().length()==0))
                            || (cfg.getLocation() == null && (element.getLocation()!=null || element.getLocation().length() > 0)))
                        throw new IllegalStateException("Conflicting multipart-config location for servlet "+servlet_name+" in "+descriptor.getResource());
                    break;
                }
            }
        }
    }



    /**
     * @param context
     * @param descriptor
     * @param node
     */
    protected void visitServletMapping(WebAppContext context, Descriptor descriptor, XmlParser.Node node)
    {
        //Servlet Spec 3.0, p74
        //servlet-mappings are always additive, whether from web xml descriptors (web.xml/web-default.xml/web-override.xml) or web-fragments.
        //Maintenance update 3.0a to spec:
        //  Updated 8.2.3.g.v to say <servlet-mapping> elements are additive across web-fragments.
        //  <servlet-mapping> declared in web.xml overrides the mapping for the servlet specified in the web-fragment.xml

        String servlet_name = node.getString("servlet-name", false, true);
        Origin origin = context.getMetaData().getOrigin(servlet_name+".servlet.mappings");

        switch (origin)
        {
            case NotSet:
            {
                //no servlet mappings
                context.getMetaData().setOrigin(servlet_name+".servlet.mappings", descriptor);
                ServletMapping mapping = addServletMapping(servlet_name, node, context, descriptor);
                mapping.setDefault(context.getMetaData().getOrigin(servlet_name+".servlet.mappings") == Origin.WebDefaults);
                break;
            }
            case WebXml:
            case WebDefaults:
            case WebOverride:
            {
                //previously set by a web xml descriptor, if we're parsing another web xml descriptor allow override
                //otherwise just ignore it
                if (!(descriptor instanceof FragmentDescriptor))
                {
                   addServletMapping(servlet_name, node, context, descriptor);
                }
                break;
            }
            case WebFragment:
            {
                //mappings previously set by another web-fragment, so merge in this web-fragment's mappings
                addServletMapping(servlet_name, node, context, descriptor);
                break;
            }
        }
    }


    /**
     * @param context
     * @param descriptor
     * @param node
     */
    protected void visitSessionConfig(WebAppContext context, Descriptor descriptor, XmlParser.Node node)
    {
        XmlParser.Node tNode = node.get("session-timeout");
        if (tNode != null)
        {
            int timeout = Integer.parseInt(tNode.toString(false, true));
            context.getSessionHandler().getSessionManager().setMaxInactiveInterval(timeout * 60);
        }

        //Servlet Spec 3.0
        // <tracking-mode>
        // this is additive across web-fragments
        Iterator iter = node.iterator("tracking-mode");
        if (iter.hasNext())
        { 
            Set<SessionTrackingMode> modes = null;
            Origin o = context.getMetaData().getOrigin("session.tracking-mode");
            switch (o)
            {
                case NotSet://not previously set, starting fresh
                case WebDefaults://previously set in web defaults, allow this descriptor to start fresh
                {
                    
                    modes = new HashSet<SessionTrackingMode>();
                    context.getMetaData().setOrigin("session.tracking-mode", descriptor);
                    break;
                }
                case WebXml:
                case WebFragment:
                case WebOverride:
                {
                    //if setting from an override descriptor, start afresh, otherwise add-in tracking-modes
                    if (descriptor instanceof OverrideDescriptor)
                        modes = new HashSet<SessionTrackingMode>();
                    else
                        modes = new HashSet<SessionTrackingMode>(context.getSessionHandler().getSessionManager().getEffectiveSessionTrackingModes());
                    context.getMetaData().setOrigin("session.tracking-mode", descriptor);
                    break;
                }       
            }
            
            while (iter.hasNext())
            {
                XmlParser.Node mNode = (XmlParser.Node) iter.next();
                String trackMode = mNode.toString(false, true);
                modes.add(SessionTrackingMode.valueOf(trackMode));
            }
            context.getSessionHandler().getSessionManager().setSessionTrackingModes(modes);   
        }
<<<<<<< HEAD
        context.getSessionHandler().getSessionManager().setSessionTrackingModes(modes);


        //Servlet Spec 3.0
=======
       
        
        //Servlet Spec 3.0 
>>>>>>> ab9ecd27
        //<cookie-config>
        XmlParser.Node cookieConfig = node.get("cookie-config");
        if (cookieConfig != null)
        {
            //  <name>
            String name = cookieConfig.getString("name", false, true);
            if (name != null)
            {
                Origin o = context.getMetaData().getOrigin("cookie-config.name");
                switch (o)
                {
                    case NotSet:
                    {
                        //no <cookie-config><name> set yet, accept it
                        context.getSessionHandler().getSessionManager().getSessionCookieConfig().setName(name);
                        context.getMetaData().setOrigin("cookie-config.name", descriptor);
                        break;
                    }
                    case WebXml:
                    case WebDefaults:
                    case WebOverride:
                    {
                        //<cookie-config><name> set in a web xml, only allow web-default/web-override to change
                        if (!(descriptor instanceof FragmentDescriptor))
                        {
                            context.getSessionHandler().getSessionManager().getSessionCookieConfig().setName(name);
                            context.getMetaData().setOrigin("cookie-config.name", descriptor);
                        }
                        break;
                    }
                    case WebFragment:
                    {
                        //a web-fragment set the value, all web-fragments must have the same value
                        if (!context.getSessionHandler().getSessionManager().getSessionCookieConfig().getName().equals(name))
                            throw new IllegalStateException("Conflicting cookie-config name "+name+" in "+descriptor.getResource());
                        break;
                    }
                }
            }

            //  <domain>
            String domain = cookieConfig.getString("domain", false, true);
            if (domain != null)
            {
                Origin o = context.getMetaData().getOrigin("cookie-config.domain");
                switch (o)
                {
                    case NotSet:
                    {
                        //no <cookie-config><domain> set yet, accept it
                        context.getSessionHandler().getSessionManager().getSessionCookieConfig().setDomain(domain);
                        context.getMetaData().setOrigin("cookie-config.domain", descriptor);
                        break;
                    }
                    case WebXml:
                    case WebDefaults:
                    case WebOverride:
                    {
                        //<cookie-config><domain> set in a web xml, only allow web-default/web-override to change
                        if (!(descriptor instanceof FragmentDescriptor))
                        {
                            context.getSessionHandler().getSessionManager().getSessionCookieConfig().setDomain(domain);
                            context.getMetaData().setOrigin("cookie-config.domain", descriptor);
                        }
                        break;
                    }
                    case WebFragment:
                    {
                        //a web-fragment set the value, all web-fragments must have the same value
                        if (!context.getSessionHandler().getSessionManager().getSessionCookieConfig().getDomain().equals(domain))
                            throw new IllegalStateException("Conflicting cookie-config domain "+domain+" in "+descriptor.getResource());
                        break;
                    }
                }
            }

            //  <path>
            String path = cookieConfig.getString("path", false, true);
            if (path != null)
            {
                Origin o = context.getMetaData().getOrigin("cookie-config.path");
                switch (o)
                {
                    case NotSet:
                    {
                        //no <cookie-config><domain> set yet, accept it
                        context.getSessionHandler().getSessionManager().getSessionCookieConfig().setPath(path);
                        context.getMetaData().setOrigin("cookie-config.path", descriptor);
                        break;
                    }
                    case WebXml:
                    case WebDefaults:
                    case WebOverride:
                    {
                        //<cookie-config><domain> set in a web xml, only allow web-default/web-override to change
                        if (!(descriptor instanceof FragmentDescriptor))
                        {
                            context.getSessionHandler().getSessionManager().getSessionCookieConfig().setPath(path);
                            context.getMetaData().setOrigin("cookie-config.path", descriptor);
                        }
                        break;
                    }
                    case WebFragment:
                    {
                        //a web-fragment set the value, all web-fragments must have the same value
                        if (!context.getSessionHandler().getSessionManager().getSessionCookieConfig().getPath().equals(path))
                            throw new IllegalStateException("Conflicting cookie-config path "+path+" in "+descriptor.getResource());
                        break;
                    }
                }
            }

            //  <comment>
            String comment = cookieConfig.getString("comment", false, true);
            if (comment != null)
            {
                Origin o = context.getMetaData().getOrigin("cookie-config.comment");
                switch (o)
                {
                    case NotSet:
                    {
                        //no <cookie-config><comment> set yet, accept it
                        context.getSessionHandler().getSessionManager().getSessionCookieConfig().setComment(comment);
                        context.getMetaData().setOrigin("cookie-config.comment", descriptor);
                        break;
                    }
                    case WebXml:
                    case WebDefaults:
                    case WebOverride:
                    {
                        //<cookie-config><comment> set in a web xml, only allow web-default/web-override to change
                        if (!(descriptor instanceof FragmentDescriptor))
                        {
                            context.getSessionHandler().getSessionManager().getSessionCookieConfig().setComment(comment);
                            context.getMetaData().setOrigin("cookie-config.comment", descriptor);
                        }
                        break;
                    }
                    case WebFragment:
                    {
                        //a web-fragment set the value, all web-fragments must have the same value
                        if (!context.getSessionHandler().getSessionManager().getSessionCookieConfig().getComment().equals(comment))
                            throw new IllegalStateException("Conflicting cookie-config comment "+comment+" in "+descriptor.getResource());
                        break;
                    }
                }
            }

            //  <http-only>true/false
            tNode = cookieConfig.get("http-only");
            if (tNode != null)
            {
                boolean httpOnly = Boolean.parseBoolean(tNode.toString(false,true));
                Origin o = context.getMetaData().getOrigin("cookie-config.http-only");
                switch (o)
                {
                    case NotSet:
                    {
                        //no <cookie-config><http-only> set yet, accept it
                        context.getSessionHandler().getSessionManager().getSessionCookieConfig().setHttpOnly(httpOnly);
                        context.getMetaData().setOrigin("cookie-config.http-only", descriptor);
                        break;
                    }
                    case WebXml:
                    case WebDefaults:
                    case WebOverride:
                    {
                        //<cookie-config><http-only> set in a web xml, only allow web-default/web-override to change
                        if (!(descriptor instanceof FragmentDescriptor))
                        {
                            context.getSessionHandler().getSessionManager().getSessionCookieConfig().setHttpOnly(httpOnly);
                            context.getMetaData().setOrigin("cookie-config.http-only", descriptor);
                        }
                        break;
                    }
                    case WebFragment:
                    {
                        //a web-fragment set the value, all web-fragments must have the same value
                        if (context.getSessionHandler().getSessionManager().getSessionCookieConfig().isHttpOnly() != httpOnly)
                            throw new IllegalStateException("Conflicting cookie-config http-only "+httpOnly+" in "+descriptor.getResource());
                        break;
                    }
                }
            }

            //  <secure>true/false
            tNode = cookieConfig.get("secure");
            if (tNode != null)
            {
                boolean secure = Boolean.parseBoolean(tNode.toString(false,true));
                Origin o = context.getMetaData().getOrigin("cookie-config.secure");
                switch (o)
                {
                    case NotSet:
                    {
                        //no <cookie-config><secure> set yet, accept it
                        context.getSessionHandler().getSessionManager().getSessionCookieConfig().setSecure(secure);
                        context.getMetaData().setOrigin("cookie-config.secure", descriptor);
                        break;
                    }
                    case WebXml:
                    case WebDefaults:
                    case WebOverride:
                    {
                        //<cookie-config><secure> set in a web xml, only allow web-default/web-override to change
                        if (!(descriptor instanceof FragmentDescriptor))
                        {
                            context.getSessionHandler().getSessionManager().getSessionCookieConfig().setSecure(secure);
                            context.getMetaData().setOrigin("cookie-config.secure", descriptor);
                        }
                        break;
                    }
                    case WebFragment:
                    {
                        //a web-fragment set the value, all web-fragments must have the same value
                        if (context.getSessionHandler().getSessionManager().getSessionCookieConfig().isSecure() != secure)
                            throw new IllegalStateException("Conflicting cookie-config secure "+secure+" in "+descriptor.getResource());
                        break;
                    }
                }
            }

            //  <max-age>
            tNode = cookieConfig.get("max-age");
            if (tNode != null)
            {
                int maxAge = Integer.parseInt(tNode.toString(false,true));
                Origin o = context.getMetaData().getOrigin("cookie-config.max-age");
                switch (o)
                {
                    case NotSet:
                    {
                        //no <cookie-config><max-age> set yet, accept it
                        context.getSessionHandler().getSessionManager().getSessionCookieConfig().setMaxAge(maxAge);
                        context.getMetaData().setOrigin("cookie-config.max-age", descriptor);
                        break;
                    }
                    case WebXml:
                    case WebDefaults:
                    case WebOverride:
                    {
                        //<cookie-config><max-age> set in a web xml, only allow web-default/web-override to change
                        if (!(descriptor instanceof FragmentDescriptor))
                        {
                            context.getSessionHandler().getSessionManager().getSessionCookieConfig().setMaxAge(maxAge);
                            context.getMetaData().setOrigin("cookie-config.max-age", descriptor);
                        }
                        break;
                    }
                    case WebFragment:
                    {
                        //a web-fragment set the value, all web-fragments must have the same value
                        if (context.getSessionHandler().getSessionManager().getSessionCookieConfig().getMaxAge() != maxAge)
                            throw new IllegalStateException("Conflicting cookie-config max-age "+maxAge+" in "+descriptor.getResource());
                        break;
                    }
                }
            }
        }
    }



    /**
     * @param context
     * @param descriptor
     * @param node
     */
    protected void visitMimeMapping(WebAppContext context, Descriptor descriptor, XmlParser.Node node)
    {
        String extension = node.getString("extension", false, true);
        if (extension != null && extension.startsWith("."))
            extension = extension.substring(1);
        String mimeType = node.getString("mime-type", false, true);
        if (extension != null)
        {
            Origin o = context.getMetaData().getOrigin("extension."+extension);
            switch (o)
            {
                case NotSet:
                {
                    //no mime-type set for the extension yet
                    context.getMimeTypes().addMimeMapping(extension, mimeType);
                    context.getMetaData().setOrigin("extension."+extension, descriptor);
                    break;
                }
                case WebXml:
                case WebDefaults:
                case WebOverride:
                {
                    //a mime-type was set for the extension in a web xml, only allow web-default/web-override to change
                    if (!(descriptor instanceof FragmentDescriptor))
                    {
                        context.getMimeTypes().addMimeMapping(extension, mimeType);
                        context.getMetaData().setOrigin("extension."+extension, descriptor);
                    }
                    break;
                }
                case WebFragment:
                {
                    //a web-fragment set the value, all web-fragments must have the same value
                    if (!context.getMimeTypes().getMimeByExtension("."+extension).equals(mimeType))
                        throw new IllegalStateException("Conflicting mime-type "+mimeType+" for extension "+extension+" in "+descriptor.getResource());
                    break;
                }
            }
        }
    }

    /**
     * @param context
     * @param descriptor
     * @param node
     */
    protected void visitWelcomeFileList(WebAppContext context, Descriptor descriptor, XmlParser.Node node)
    {
        Origin o = context.getMetaData().getOrigin("welcome-file-list");
        switch (o)
        {
            case NotSet:
            {
                context.getMetaData().setOrigin("welcome-file-list", descriptor);
                addWelcomeFiles(context,node);
                break;
            }
            case WebXml:
            {
                //web.xml set the welcome-file-list, all other descriptors then just merge in
                addWelcomeFiles(context,node);
                break;
            }
            case WebDefaults:
            {
                //if web-defaults set the welcome-file-list first and
                //we're processing web.xml then reset the welcome-file-list
                if (!(descriptor instanceof DefaultsDescriptor) && !(descriptor instanceof OverrideDescriptor) && !(descriptor instanceof FragmentDescriptor))
                {
                    context.setWelcomeFiles(new String[0]);
                }
                addWelcomeFiles(context,node);
                break;
            }
            case WebOverride:
            {
                //web-override set the list, all other descriptors just merge in
                addWelcomeFiles(context,node);
                break;
            }
            case WebFragment:
            {
                //A web-fragment first set the welcome-file-list. Other descriptors just add.
                addWelcomeFiles(context,node);
                break;
            }
        }
    }

    /**
     * @param context
     * @param descriptor
     * @param node
     */
    protected void visitLocaleEncodingList(WebAppContext context, Descriptor descriptor, XmlParser.Node node)
    {
        Iterator<XmlParser.Node> iter = node.iterator("locale-encoding-mapping");
        while (iter.hasNext())
        {
            XmlParser.Node mapping = iter.next();
            String locale = mapping.getString("locale", false, true);
            String encoding = mapping.getString("encoding", false, true);

            if (encoding != null)
            {
                Origin o = context.getMetaData().getOrigin("locale-encoding."+locale);
                switch (o)
                {
                    case NotSet:
                    {
                        //no mapping for the locale yet, so set it
                        context.addLocaleEncoding(locale, encoding);
                        context.getMetaData().setOrigin("locale-encoding."+locale, descriptor);
                        break;
                    }
                    case WebXml:
                    case WebDefaults:
                    case WebOverride:
                    {
                        //a value was set in a web descriptor, only allow another web descriptor to change it (web-default/web-override)
                        if (!(descriptor instanceof FragmentDescriptor))
                        {
                            context.addLocaleEncoding(locale, encoding);
                            context.getMetaData().setOrigin("locale-encoding."+locale, descriptor);
                        }
                        break;
                    }
                    case WebFragment:
                    {
                        //a value was set by a web-fragment, all fragments must have the same value
                        if (!encoding.equals(context.getLocaleEncoding(locale)))
                            throw new IllegalStateException("Conflicting loacle-encoding mapping for locale "+locale+" in "+descriptor.getResource());
                        break;
                    }
                }
            }
        }
    }

    /**
     * @param context
     * @param descriptor
     * @param node
     */
    protected void visitErrorPage(WebAppContext context, Descriptor descriptor, XmlParser.Node node)
    {
        String error = node.getString("error-code", false, true);
        int code=0;
        if (error == null || error.length() == 0)
        {
            error = node.getString("exception-type", false, true);
            if (error == null || error.length() == 0)
                error = ErrorPageErrorHandler.GLOBAL_ERROR_PAGE;
        }
        else
            code=Integer.valueOf(error);

        String location = node.getString("location", false, true);
        ErrorPageErrorHandler handler = (ErrorPageErrorHandler)context.getErrorHandler();


        Origin o = context.getMetaData().getOrigin("error."+error);
        
        switch (o)
        {
            case NotSet:
            {
                //no error page setup for this code or exception yet
                if (code>0)
                    handler.addErrorPage(code,location);
                else
                    handler.addErrorPage(error,location);
                context.getMetaData().setOrigin("error."+error, descriptor);
                break;
            }
            case WebXml:
            case WebDefaults:
            case WebOverride:
            {
                //an error page setup was set in web.xml, only allow other web xml descriptors to override it
                if (!(descriptor instanceof FragmentDescriptor))
                {
                    if (descriptor instanceof OverrideDescriptor || descriptor instanceof DefaultsDescriptor)
                    {
                        if (code>0)
                            handler.addErrorPage(code,location);
                        else
                            handler.addErrorPage(error,location);
                        context.getMetaData().setOrigin("error."+error, descriptor);
                    }
                    else
                        throw new IllegalStateException("Duplicate global error-page "+location);
                }
                break;
            }
            case WebFragment:
            {
                //another web fragment set the same error code or exception, if its different its an error
                if (!handler.getErrorPages().get(error).equals(location))
                    throw new IllegalStateException("Conflicting error-code or exception-type "+error+" in "+descriptor.getResource());
                break;
            }
        }

    }

    /**
     * @param context
     * @param node
     */
    protected void addWelcomeFiles(WebAppContext context, XmlParser.Node node)
    {
        Iterator<XmlParser.Node> iter = node.iterator("welcome-file");
        while (iter.hasNext())
        {
            XmlParser.Node indexNode = (XmlParser.Node) iter.next();
            String welcome = indexNode.toString(false, true);

            //Servlet Spec 3.0 p. 74 welcome files are additive
            if (welcome != null && welcome.trim().length() > 0)
               context.setWelcomeFiles((String[])ArrayUtil.addToArray(context.getWelcomeFiles(),welcome,String.class));
        }
    }


    /**
     * @param servletName
     * @param node
     * @param context
     */
    protected ServletMapping addServletMapping (String servletName, XmlParser.Node node, WebAppContext context, Descriptor descriptor)
    {
        ServletMapping mapping = new ServletMapping();
        mapping.setServletName(servletName);

        List<String> paths = new ArrayList<String>();
        Iterator<XmlParser.Node> iter = node.iterator("url-pattern");
        while (iter.hasNext())
        {
            String p = iter.next().toString(false, true);
            p = normalizePattern(p);
            paths.add(p);
            context.getMetaData().setOrigin(servletName+".servlet.mapping."+p, descriptor);
        }
        mapping.setPathSpecs((String[]) paths.toArray(new String[paths.size()]));
        context.getServletHandler().addServletMapping(mapping);
        return mapping;
    }

    /**
     * @param filterName
     * @param node
     * @param context
     */
    protected void addFilterMapping (String filterName, XmlParser.Node node, WebAppContext context, Descriptor descriptor)
    {
        FilterMapping mapping = new FilterMapping();
        mapping.setFilterName(filterName);

        List<String> paths = new ArrayList<String>();
        Iterator<XmlParser.Node>  iter = node.iterator("url-pattern");
        while (iter.hasNext())
        {
            String p = iter.next().toString(false, true);
            p = normalizePattern(p);
            paths.add(p);
            context.getMetaData().setOrigin(filterName+".filter.mapping."+p, descriptor);
        }
        mapping.setPathSpecs((String[]) paths.toArray(new String[paths.size()]));

        List<String> names = new ArrayList<String>();
        iter = node.iterator("servlet-name");
        while (iter.hasNext())
        {
            String n = ((XmlParser.Node) iter.next()).toString(false, true);
            names.add(n);
        }
        mapping.setServletNames((String[]) names.toArray(new String[names.size()]));


        List<DispatcherType> dispatches = new ArrayList<DispatcherType>();
        iter=node.iterator("dispatcher");
        while(iter.hasNext())
        {
            String d=((XmlParser.Node)iter.next()).toString(false,true);
            dispatches.add(FilterMapping.dispatch(d));
        }

        if (dispatches.size()>0)
            mapping.setDispatcherTypes(EnumSet.copyOf(dispatches));

        context.getServletHandler().addFilterMapping(mapping);
    }


    /**
     * @param context
     * @param descriptor
     * @param node
     */
    protected void visitTagLib(WebAppContext context, Descriptor descriptor, XmlParser.Node node)
    {
        //Additive across web.xml and web-fragment.xml
        String uri = node.getString("taglib-uri", false, true);
        String location = node.getString("taglib-location", false, true);

        context.setResourceAlias(uri, location);

        JspConfig config = (JspConfig)context.getServletContext().getJspConfigDescriptor();
        if (config == null)
        {
            config = new JspConfig();
            context.getServletContext().setJspConfigDescriptor(config);
        }

        TagLib tl = new TagLib();
        tl.setTaglibLocation(location);
        tl.setTaglibURI(uri);
        config.addTaglibDescriptor(tl);
    }

    /**
     * @param context
     * @param descriptor
     * @param node
     */
    protected void visitJspConfig(WebAppContext context, Descriptor descriptor, XmlParser.Node node)
    {
        //Additive across web.xml and web-fragment.xml
        JspConfig config = (JspConfig)context.getServletContext().getJspConfigDescriptor();
        if (config == null)
        {
           config = new JspConfig();
           context.getServletContext().setJspConfigDescriptor(config);
        }


        for (int i = 0; i < node.size(); i++)
        {
            Object o = node.get(i);
            if (o instanceof XmlParser.Node && "taglib".equals(((XmlParser.Node) o).getTag()))
                visitTagLib(context,descriptor, (XmlParser.Node) o);
        }

        // Map URLs from jsp property groups to JSP servlet.
        // this is more JSP stupidness creeping into the servlet spec
        Iterator<XmlParser.Node> iter = node.iterator("jsp-property-group");
        List<String> paths = new ArrayList<String>();
        while (iter.hasNext())
        {
            JspPropertyGroup jpg = new JspPropertyGroup();
            config.addJspPropertyGroup(jpg);
            XmlParser.Node group = iter.next();

            //url-patterns
            Iterator<XmlParser.Node> iter2 = group.iterator("url-pattern");
            while (iter2.hasNext())
            {
                String url = iter2.next().toString(false, true);
                url = normalizePattern(url);
                paths.add( url);
                jpg.addUrlPattern(url);
            }

            jpg.setElIgnored(group.getString("el-ignored", false, true));
            jpg.setPageEncoding(group.getString("page-encoding", false, true));
            jpg.setScriptingInvalid(group.getString("scripting-invalid", false, true));
            jpg.setIsXml(group.getString("is-xml", false, true));
            jpg.setDeferredSyntaxAllowedAsLiteral(group.getString("deferred-syntax-allowed-as-literal", false, true));
            jpg.setTrimDirectiveWhitespaces(group.getString("trim-directive-whitespaces", false, true));
            jpg.setDefaultContentType(group.getString("default-content-type", false, true));
            jpg.setBuffer(group.getString("buffer", false, true));
            jpg.setErrorOnUndeclaredNamespace(group.getString("error-on-undeclared-namespace", false, true));

            //preludes
            Iterator<XmlParser.Node> preludes = group.iterator("include-prelude");
            while (preludes.hasNext())
            {
                String prelude = preludes.next().toString(false, true);
                jpg.addIncludePrelude(prelude);
            }
            //codas
            Iterator<XmlParser.Node> codas = group.iterator("include-coda");
            while (codas.hasNext())
            {
                String coda = codas.next().toString(false, true);
                jpg.addIncludeCoda(coda);
            }

            if (LOG.isDebugEnabled()) LOG.debug(config.toString());
        }

        if (paths.size() > 0)
        {
            ServletHandler handler = context.getServletHandler();
            ServletHolder jsp_pg_servlet = handler.getServlet(JspPropertyGroupServlet.NAME);
            if (jsp_pg_servlet==null)
            {
                jsp_pg_servlet=new ServletHolder(JspPropertyGroupServlet.NAME,new JspPropertyGroupServlet(context,handler));
                handler.addServlet(jsp_pg_servlet);
            }

            ServletMapping mapping = new ServletMapping();
            mapping.setServletName(JspPropertyGroupServlet.NAME);
            mapping.setPathSpecs(paths.toArray(new String[paths.size()]));
            context.getServletHandler().addServletMapping(mapping);
        }
    }

    /**
     * @param context
     * @param descriptor
     * @param node
     */
    protected void visitSecurityConstraint(WebAppContext context, Descriptor descriptor, XmlParser.Node node)
    {
        Constraint scBase = new Constraint();

        //ServletSpec 3.0, p74 security-constraints, as minOccurs > 1, are additive
        //across fragments
        
        //TODO: need to remember origin of the constraints
        try
        {
            XmlParser.Node auths = node.get("auth-constraint");

            if (auths != null)
            {
                scBase.setAuthenticate(true);
                // auth-constraint
                Iterator<XmlParser.Node> iter = auths.iterator("role-name");
                List<String> roles = new ArrayList<String>();
                while (iter.hasNext())
                {
                    String role = iter.next().toString(false, true);
                    roles.add(role);
                }
                scBase.setRoles(roles.toArray(new String[roles.size()]));
            }

            XmlParser.Node data = node.get("user-data-constraint");
            if (data != null)
            {
                data = data.get("transport-guarantee");
                String guarantee = data.toString(false, true).toUpperCase(Locale.ENGLISH);
                if (guarantee == null || guarantee.length() == 0 || "NONE".equals(guarantee))
                    scBase.setDataConstraint(Constraint.DC_NONE);
                else if ("INTEGRAL".equals(guarantee))
                    scBase.setDataConstraint(Constraint.DC_INTEGRAL);
                else if ("CONFIDENTIAL".equals(guarantee))
                    scBase.setDataConstraint(Constraint.DC_CONFIDENTIAL);
                else
                {
                    LOG.warn("Unknown user-data-constraint:" + guarantee);
                    scBase.setDataConstraint(Constraint.DC_CONFIDENTIAL);
                }
            }
            Iterator<XmlParser.Node> iter = node.iterator("web-resource-collection");
            while (iter.hasNext())
            {
                XmlParser.Node collection =  iter.next();
                String name = collection.getString("web-resource-name", false, true);
                Constraint sc = (Constraint) scBase.clone();
                sc.setName(name);

                Iterator<XmlParser.Node> iter2 = collection.iterator("url-pattern");
                while (iter2.hasNext())
                {
                    String url = iter2.next().toString(false, true);
                    url = normalizePattern(url);
                    //remember origin so we can process ServletRegistration.Dynamic.setServletSecurityElement() correctly
                    context.getMetaData().setOrigin("constraint.url."+url, descriptor);
                    
                    Iterator<XmlParser.Node> iter3 = collection.iterator("http-method");
                    Iterator<XmlParser.Node> iter4 = collection.iterator("http-method-omission");
                   
                    if (iter3.hasNext())
                    {
                        if (iter4.hasNext())
                            throw new IllegalStateException ("web-resource-collection cannot contain both http-method and http-method-omission");
                        
                        //configure all the http-method elements for each url
                        while (iter3.hasNext())
                        {
                            String method = ((XmlParser.Node) iter3.next()).toString(false, true);
                            ConstraintMapping mapping = new ConstraintMapping();
                            mapping.setMethod(method);
                            mapping.setPathSpec(url);
                            mapping.setConstraint(sc);                                                      
                            ((ConstraintAware)context.getSecurityHandler()).addConstraintMapping(mapping);
                        }
                    }
                    else if (iter4.hasNext())
                    {
                        //configure all the http-method-omission elements for each url
                        while (iter4.hasNext())
                        {
                            String method = ((XmlParser.Node)iter4.next()).toString(false, true);
                            ConstraintMapping mapping = new ConstraintMapping();
                            mapping.setMethodOmissions(new String[]{method});
                            mapping.setPathSpec(url);
                            mapping.setConstraint(sc);
                            ((ConstraintAware)context.getSecurityHandler()).addConstraintMapping(mapping);
                        }
                    }
                    else
                    {
                        //No http-methods or http-method-omissions specified, the constraint applies to all
                        ConstraintMapping mapping = new ConstraintMapping();
                        mapping.setPathSpec(url);
                        mapping.setConstraint(sc);
                        ((ConstraintAware)context.getSecurityHandler()).addConstraintMapping(mapping);
                    }
                } 
            }
        }
        catch (CloneNotSupportedException e)
        {
            LOG.warn(e);
        }
    }

    /**
     * @param context
     * @param descriptor
     * @param node
     * @throws Exception
     */
    protected void visitLoginConfig(WebAppContext context, Descriptor descriptor, XmlParser.Node node) throws Exception
    {
        //ServletSpec 3.0 p74 says elements present 0/1 time if specified in web.xml take
        //precendece over any web-fragment. If not specified in web.xml, then if specified
        //in a web-fragment must be the same across all web-fragments.
        XmlParser.Node method = node.get("auth-method");
        if (method != null)
        {
            //handle auth-method merge
            Origin o = context.getMetaData().getOrigin("auth-method");
            switch (o)
            {
                case NotSet:
                {
                    //not already set, so set it now
                    context.getSecurityHandler().setAuthMethod(method.toString(false, true));
                    context.getMetaData().setOrigin("auth-method", descriptor);
                    break;
                }
                case WebXml:
                case WebDefaults:
                case WebOverride:
                {
                    //if it was already set by a web xml descriptor and we're parsing another web xml descriptor, then override it
                    if (!(descriptor instanceof FragmentDescriptor))
                    {
                        context.getSecurityHandler().setAuthMethod(method.toString(false, true));
                        context.getMetaData().setOrigin("auth-method", descriptor);
                    }
                    break;
                }
                case WebFragment:
                {
                    //it was already set by another fragment, if we're parsing a fragment, the values must match
                    if (!context.getSecurityHandler().getAuthMethod().equals(method.toString(false, true)))
                        throw new IllegalStateException("Conflicting auth-method value in "+descriptor.getResource());
                    break;
                }
            }

            //handle realm-name merge
            XmlParser.Node name = node.get("realm-name");
            String nameStr = (name == null ? "default" : name.toString(false, true));
            o = context.getMetaData().getOrigin("realm-name");
            switch (o)
            {
                case NotSet:
                {
                    //no descriptor has set the realm-name yet, so set it
                    context.getSecurityHandler().setRealmName(nameStr);
                    context.getMetaData().setOrigin("realm-name", descriptor);
                    break;
                }
                case WebXml:
                case WebDefaults:
                case WebOverride:
                {
                    //set by a web xml file (web.xml/web-default.xm/web-override.xml), only allow it to be changed by another web xml file
                    if (!(descriptor instanceof FragmentDescriptor))
                    {
                        context.getSecurityHandler().setRealmName(nameStr);
                        context.getMetaData().setOrigin("realm-name", descriptor);
                    }
                    break;
                }
                case WebFragment:
                {
                    //a fragment set it, and we must be parsing another fragment, so the values must match
                    if (!context.getSecurityHandler().getRealmName().equals(nameStr))
                        throw new IllegalStateException("Conflicting realm-name value in "+descriptor.getResource());
                    break;
                }
            }

            if (Constraint.__FORM_AUTH.equals(context.getSecurityHandler().getAuthMethod()))
            {
                XmlParser.Node formConfig = node.get("form-login-config");
                if (formConfig != null)
                {
                    String loginPageName = null;
                    XmlParser.Node loginPage = formConfig.get("form-login-page");
                    if (loginPage != null)
                        loginPageName = loginPage.toString(false, true);
                    String errorPageName = null;
                    XmlParser.Node errorPage = formConfig.get("form-error-page");
                    if (errorPage != null)
                        errorPageName = errorPage.toString(false, true);

                    //handle form-login-page
                    o = context.getMetaData().getOrigin("form-login-page");
                    switch (o)
                    {
                        case NotSet:
                        {
                            //Never been set before, so accept it
                            context.getSecurityHandler().setInitParameter(FormAuthenticator.__FORM_LOGIN_PAGE,loginPageName);
                            context.getMetaData().setOrigin("form-login-page",descriptor);
                            break;
                        }
                        case WebXml:
                        case WebDefaults:
                        case WebOverride:
                        {
                            //a web xml descriptor previously set it, only allow another one to change it (web.xml/web-default.xml/web-override.xml)
                            if (!(descriptor instanceof FragmentDescriptor))
                            {
                                context.getSecurityHandler().setInitParameter(FormAuthenticator.__FORM_LOGIN_PAGE,loginPageName);
                                context.getMetaData().setOrigin("form-login-page",descriptor);
                            }
                            break;
                        }
                        case WebFragment:
                        {
                            //a web-fragment previously set it. We must be parsing yet another web-fragment, so the values must agree
                            if (!context.getSecurityHandler().getInitParameter(FormAuthenticator.__FORM_LOGIN_PAGE).equals(loginPageName))
                                throw new IllegalStateException("Conflicting form-login-page value in "+descriptor.getResource());
                            break;
                        }
                    }

                    //handle form-error-page
                    o = context.getMetaData().getOrigin("form-error-page");
                    switch (o)
                    {
                        case NotSet:
                        {
                            //Never been set before, so accept it
                            context.getSecurityHandler().setInitParameter(FormAuthenticator.__FORM_ERROR_PAGE,errorPageName);
                            context.getMetaData().setOrigin("form-error-page",descriptor);
                            break;
                        }
                        case WebXml:
                        case WebDefaults:
                        case WebOverride:
                        {
                            //a web xml descriptor previously set it, only allow another one to change it (web.xml/web-default.xml/web-override.xml)
                            if (!(descriptor instanceof FragmentDescriptor))
                            {
                                context.getSecurityHandler().setInitParameter(FormAuthenticator.__FORM_ERROR_PAGE,errorPageName);
                                context.getMetaData().setOrigin("form-error-page",descriptor);
                            }
                            break;
                        }
                        case WebFragment:
                        {
                            //a web-fragment previously set it. We must be parsing yet another web-fragment, so the values must agree
                            if (!context.getSecurityHandler().getInitParameter(FormAuthenticator.__FORM_ERROR_PAGE).equals(errorPageName))
                                throw new IllegalStateException("Conflicting form-error-page value in "+descriptor.getResource());
                            break;
                        }
                    }
                }
                else
                {
                    throw new IllegalStateException("!form-login-config");
                }
            }
        }
    }

    /**
     * @param context
     * @param descriptor
     * @param node
     */
    protected void visitSecurityRole(WebAppContext context, Descriptor descriptor, XmlParser.Node node)
    {
        //ServletSpec 3.0, p74 elements with multiplicity >1 are additive when merged
        XmlParser.Node roleNode = node.get("role-name");
        String role = roleNode.toString(false, true);
        ((ConstraintAware)context.getSecurityHandler()).addRole(role);
    }


    /**
     * @param context
     * @param descriptor
     * @param node
     */
    protected void visitFilter(WebAppContext context, Descriptor descriptor, XmlParser.Node node)
    {
        String name = node.getString("filter-name", false, true);
        FilterHolder holder = context.getServletHandler().getFilter(name);
        if (holder == null)
        {
            holder = context.getServletHandler().newFilterHolder(Holder.Source.DESCRIPTOR);
            holder.setName(name);
            context.getServletHandler().addFilter(holder);
        }

        String filter_class = node.getString("filter-class", false, true);
        if (filter_class != null)
        {
            ((WebDescriptor)descriptor).addClassName(filter_class);

            Origin o = context.getMetaData().getOrigin(name+".filter.filter-class");
            switch (o)
            {
                case NotSet:
                {
                    //no class set yet
                    holder.setClassName(filter_class);
                    context.getMetaData().setOrigin(name+".filter.filter-class", descriptor);
                    break;
                }
                case WebXml:
                case WebDefaults:
                case WebOverride:
                {
                    //filter class was set in web.xml, only allow other web xml descriptors (override/default) to change it
                    if (!(descriptor instanceof FragmentDescriptor))
                    {
                        holder.setClassName(filter_class);
                        context.getMetaData().setOrigin(name+".filter.filter-class", descriptor);
                    }
                    break;
                }
                case WebFragment:
                {
                    //the filter class was set up by a web fragment, all fragments must be the same
                    if (!holder.getClassName().equals(filter_class))
                        throw new IllegalStateException("Conflicting filter-class for filter "+name+" in "+descriptor.getResource());
                    break;
                }
            }

        }

        Iterator<XmlParser.Node>  iter = node.iterator("init-param");
        while (iter.hasNext())
        {
            XmlParser.Node paramNode = iter.next();
            String pname = paramNode.getString("param-name", false, true);
            String pvalue = paramNode.getString("param-value", false, true);

            Origin origin = context.getMetaData().getOrigin(name+".filter.init-param."+pname);
            switch (origin)
            {
                case NotSet:
                {
                    //init-param not already set, so set it
                    holder.setInitParameter(pname, pvalue);
                    context.getMetaData().setOrigin(name+".filter.init-param."+pname, descriptor);
                    break;
                }
                case WebXml:
                case WebDefaults:
                case WebOverride:
                {
                    //previously set by a web xml descriptor, if we're parsing another web xml descriptor allow override
                    //otherwise just ignore it
                    if (!(descriptor instanceof FragmentDescriptor))
                    {
                        holder.setInitParameter(pname, pvalue);
                        context.getMetaData().setOrigin(name+".filter.init-param."+pname, descriptor);
                    }
                    break;
                }
                case WebFragment:
                {
                    //previously set by a web-fragment, make sure that the value matches, otherwise its an error
                    if (!holder.getInitParameter(pname).equals(pvalue))
                        throw new IllegalStateException("Mismatching init-param "+pname+"="+pvalue+" in "+descriptor.getResource());
                    break;
                }
            }
        }

        String async=node.getString("async-supported",false,true);
        if (async!=null)
            holder.setAsyncSupported(async.length()==0||Boolean.valueOf(async));
        if (async!=null)
        {
            boolean val = async.length()==0||Boolean.valueOf(async);
            Origin o = context.getMetaData().getOrigin(name+".filter.async-supported");
            switch (o)
            {
                case NotSet:
                {
                    //set it
                    holder.setAsyncSupported(val);
                    context.getMetaData().setOrigin(name+".filter.async-supported", descriptor);
                    break;
                }
                case WebXml:
                case WebDefaults:
                case WebOverride:
                {
                    //async-supported set by previous web xml descriptor, only allow override if we're parsing another web descriptor(web.xml/web-override.xml/web-default.xml)
                    if (!(descriptor instanceof FragmentDescriptor))
                    {
                        holder.setAsyncSupported(val);
                        context.getMetaData().setOrigin(name+".filter.async-supported", descriptor);
                    }
                    break;
                }
                case WebFragment:
                {
                    //async-supported set by another fragment, this fragment's value must match
                    if (holder.isAsyncSupported() != val)
                        throw new IllegalStateException("Conflicting async-supported="+async+" for filter "+name+" in "+descriptor.getResource());
                    break;
                }
            }
        }

    }

    /**
     * @param context
     * @param descriptor
     * @param node
     */
    protected void visitFilterMapping(WebAppContext context, Descriptor descriptor, XmlParser.Node node)
    {
        //Servlet Spec 3.0, p74
        //filter-mappings are always additive, whether from web xml descriptors (web.xml/web-default.xml/web-override.xml) or web-fragments.
        //Maintenance update 3.0a to spec:
        //  Updated 8.2.3.g.v to say <servlet-mapping> elements are additive across web-fragments.


        String filter_name = node.getString("filter-name", false, true);

        Origin origin = context.getMetaData().getOrigin(filter_name+".filter.mappings");

        switch (origin)
        {
            case NotSet:
            {
                //no filtermappings for this filter yet defined
                context.getMetaData().setOrigin(filter_name+".filter.mappings", descriptor);
                addFilterMapping(filter_name, node, context, descriptor);
                break;
            }
            case WebDefaults:
            case WebOverride:
            case WebXml:
            {
                //filter mappings defined in a web xml file. If we're processing a fragment, we ignore filter mappings.
                if (!(descriptor instanceof FragmentDescriptor))
                {
                   addFilterMapping(filter_name, node, context, descriptor);
                }
                break;
            }
            case WebFragment:
            {
                //filter mappings first defined in a web-fragment, allow other fragments to add
                addFilterMapping(filter_name, node, context, descriptor);
                break;
            }
        }
    }


    /**
     * @param context
     * @param descriptor
     * @param node
     */
    protected void visitListener(WebAppContext context, Descriptor descriptor, XmlParser.Node node)
    {
        String className = node.getString("listener-class", false, true);
        EventListener listener = null;
        try
        {
            if (className != null && className.length()> 0)
            {
                //Servlet Spec 3.0 p 74
                //Duplicate listener declarations don't result in duplicate listener instances
                EventListener[] listeners=context.getEventListeners();
                if (listeners!=null)
                {
                    for (EventListener l : listeners)
                    {
                        if (l.getClass().getName().equals(className))
                            return;
                    }
                }

                ((WebDescriptor)descriptor).addClassName(className);

                Class<? extends EventListener> listenerClass = (Class<? extends EventListener>)context.loadClass(className);
                listener = newListenerInstance(context,listenerClass);
                if (!(listener instanceof EventListener))
                {
                    LOG.warn("Not an EventListener: " + listener);
                    return;
                }
                context.addEventListener(listener);
                context.getMetaData().setOrigin(className+".listener", descriptor);

            }
        }
        catch (Exception e)
        {
            LOG.warn("Could not instantiate listener " + className, e);
            return;
        }
    }

    /**
     * @param context
     * @param descriptor
     * @param node
     */
    protected void visitDistributable(WebAppContext context, Descriptor descriptor, XmlParser.Node node)
    {
        // the element has no content, so its simple presence
        // indicates that the webapp is distributable...
        //Servlet Spec 3.0 p.74  distributable only if all fragments are distributable
        ((WebDescriptor)descriptor).setDistributable(true);
    }

    /**
     * @param context
     * @param clazz
     * @return the new event listener
     * @throws ServletException
     * @throws InstantiationException
     * @throws IllegalAccessException
     */
    protected EventListener newListenerInstance(WebAppContext context,Class<? extends EventListener> clazz) throws ServletException, InstantiationException, IllegalAccessException
    {
        try
        {
            return context.getServletContext().createListener(clazz);
        }
        catch (ServletException se)
        {
            Throwable cause = se.getRootCause();
            if (cause instanceof InstantiationException)
                throw (InstantiationException)cause;
            if (cause instanceof IllegalAccessException)
                throw (IllegalAccessException)cause;
            throw se;
        }
    }

    /**
     * @param p
     * @return the normalized pattern
     */
    protected String normalizePattern(String p)
    {
        if (p != null && p.length() > 0 && !p.startsWith("/") && !p.startsWith("*")) return "/" + p;
        return p;
    }


}<|MERGE_RESOLUTION|>--- conflicted
+++ resolved
@@ -702,16 +702,9 @@
             }
             context.getSessionHandler().getSessionManager().setSessionTrackingModes(modes);   
         }
-<<<<<<< HEAD
-        context.getSessionHandler().getSessionManager().setSessionTrackingModes(modes);
-
+       
 
         //Servlet Spec 3.0
-=======
-       
-        
-        //Servlet Spec 3.0 
->>>>>>> ab9ecd27
         //<cookie-config>
         XmlParser.Node cookieConfig = node.get("cookie-config");
         if (cookieConfig != null)
