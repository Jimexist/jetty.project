//
// ========================================================================
// Copyright (c) 1995-2022 Mort Bay Consulting Pty Ltd and others.
//
// This program and the accompanying materials are made available under the
// terms of the Eclipse Public License v. 2.0 which is available at
// https://www.eclipse.org/legal/epl-2.0, or the Apache License, Version 2.0
// which is available at https://www.apache.org/licenses/LICENSE-2.0.
//
// SPDX-License-Identifier: EPL-2.0 OR Apache-2.0
// ========================================================================
//

package org.eclipse.jetty.ee10.servlet;

import java.io.IOException;
import java.net.InetSocketAddress;
import java.net.SocketAddress;
import java.nio.ByteBuffer;
import java.util.ArrayList;
import java.util.Collection;
import java.util.EventListener;
import java.util.List;
import java.util.concurrent.Executor;
import java.util.concurrent.TimeoutException;
import java.util.concurrent.atomic.AtomicLong;
import java.util.function.BiConsumer;
import java.util.function.Consumer;

import jakarta.servlet.DispatcherType;
import jakarta.servlet.RequestDispatcher;
import org.eclipse.jetty.ee10.servlet.ServletRequestState.Action;
import org.eclipse.jetty.ee10.servlet.security.Authentication;
import org.eclipse.jetty.http.BadMessageException;
import org.eclipse.jetty.http.HttpFields;
import org.eclipse.jetty.http.HttpHeader;
import org.eclipse.jetty.http.HttpHeaderValue;
import org.eclipse.jetty.http.HttpStatus;
import org.eclipse.jetty.http.HttpURI;
import org.eclipse.jetty.io.Connection;
import org.eclipse.jetty.io.EndPoint;
import org.eclipse.jetty.io.QuietException;
import org.eclipse.jetty.server.Connector;
import org.eclipse.jetty.server.CustomRequestLog;
import org.eclipse.jetty.server.HttpConfiguration;
import org.eclipse.jetty.server.Request;
import org.eclipse.jetty.server.Response;
import org.eclipse.jetty.server.Server;
import org.eclipse.jetty.server.handler.ContextHandler;
import org.eclipse.jetty.util.Blocker;
import org.eclipse.jetty.util.Callback;
import org.eclipse.jetty.util.HostPort;
import org.eclipse.jetty.util.IO;
import org.eclipse.jetty.util.URIUtil;
import org.slf4j.Logger;
import org.slf4j.LoggerFactory;

import static org.eclipse.jetty.util.thread.Invocable.InvocationType.NON_BLOCKING;

/**
 * The ServletChannel contains the state and behaviors associated with the Servlet API
 * lifecycle for a single request/response cycle. Specifically it uses
 * {@link ServletRequestState} to coordinate the states of dispatch state, input and
 * output according to the servlet specification.  The combined state so obtained
 * is reflected in the behaviour of the contained {@link HttpInput} implementation of
 * {@link jakarta.servlet.ServletInputStream}.
 *
 * @see ServletRequestState
 * @see HttpInput
 */
public class ServletChannel
{
    private static final Logger LOG = LoggerFactory.getLogger(ServletChannel.class);

    private final ServletRequestState _state;
    private final ServletContextHandler.Context _context;
    private final ServletContextHandler.ServletContextApi _servletContextApi;
    private final AtomicLong _requests = new AtomicLong();
    private final Connector _connector;
    private final Executor _executor;
    private final HttpConfiguration _configuration;
    private final EndPoint _endPoint;
    private final HttpInput _httpInput;
    private final Listener _combinedListener;
    private volatile ServletContextRequest _servletContextRequest;
    private volatile boolean _expects100Continue;
    private volatile long _oldIdleTimeout;
    private volatile Callback _callback;
    // Bytes written after interception (e.g. after compression).
    private volatile long _written;

    public ServletChannel(ServletContextHandler servletContextHandler, Request request)
    {
        _state = new ServletRequestState(this);
        _context = servletContextHandler.getContext();
        _servletContextApi = _context.getServletContext();
        _connector = request.getConnectionMetaData().getConnector();
        _executor = request.getContext();
        _configuration = request.getConnectionMetaData().getHttpConfiguration();
        _endPoint = request.getConnectionMetaData().getConnection().getEndPoint();
        _httpInput = new HttpInput(this);
        _combinedListener = new Listeners(_connector, servletContextHandler);
    }

    public void setCallback(Callback callback)
    {
        if (_callback != null)
            throw new IllegalStateException();
        _callback = callback;
    }

<<<<<<< HEAD
    public Callback getCallback()
    {
        return _callback;
    }

    public void init(ServletContextRequest request)
=======
    /**
     * Associate this channel with a specific request.
     * @param servletContextRequest The request to associate
     * @see #recycle()
     */
    public void associate(ServletContextRequest servletContextRequest)
>>>>>>> 2460b86d
    {
        _state.recycle();
        _httpInput.reopen();
        _servletContextRequest = servletContextRequest;
        _expects100Continue = servletContextRequest.getHeaders().contains(HttpHeader.EXPECT, HttpHeaderValue.CONTINUE.asString());

        if (LOG.isDebugEnabled())
            LOG.debug("new {} -> {},{}",
                this,
                _servletContextRequest,
                _state);
    }

    public ServletContextHandler.ServletScopedContext getContext()
    {
        return _context;
    }

    public ServletContextHandler getContextHandler()
    {
        return _context.getContextHandler();
    }

    public ServletContextHandler.ServletContextApi getServletContext()
    {
        return _servletContextApi;
    }

    public HttpOutput getHttpOutput()
    {
        return _servletContextRequest.getHttpOutput();
    }

    public HttpInput getHttpInput()
    {
        return _httpInput;
    }

    public ServletContextHandler.ServletContextApi getServletContextContext()
    {
        return _servletContextApi;
    }

    public boolean isSendError()
    {
        return _state.isSendError();
    }

    /** Format the address or host returned from Request methods
     * @param addr The address or host
     * @return Default implementation returns {@link HostPort#normalizeHost(String)}
     */
    protected String formatAddrOrHost(String addr)
    {
        return HostPort.normalizeHost(addr);
    }

    public ServletRequestState getState()
    {
        return _state;
    }

    public long getBytesWritten()
    {
        return _written;
    }

    /**
     * Get the idle timeout.
     * <p>This is implemented as a call to {@link EndPoint#getIdleTimeout()}, but may be
     * overridden by channels that have timeouts different from their connections.
     *
     * @return the idle timeout (in milliseconds)
     */
    public long getIdleTimeout()
    {
        return _endPoint.getIdleTimeout();
    }

    /**
     * Set the idle timeout.
     * <p>This is implemented as a call to {@link EndPoint#setIdleTimeout(long)}, but may be
     * overridden by channels that have timeouts different from their connections.
     *
     * @param timeoutMs the idle timeout in milliseconds
     */
    public void setIdleTimeout(long timeoutMs)
    {
        _endPoint.setIdleTimeout(timeoutMs);
    }

    public HttpConfiguration getHttpConfiguration()
    {
        return _configuration;
    }

    public Server getServer()
    {
        return _connector.getServer();
    }

    public ServletContextRequest getServletContextRequest()
    {
        return _servletContextRequest;
    }

    public ServletContextResponse getResponse()
    {
        ServletContextRequest request = _servletContextRequest;
        return request == null ? null : request.getResponse();
    }

    public Connection getConnection()
    {
        return _endPoint.getConnection();
    }

    public EndPoint getEndPoint()
    {
        return _endPoint;
    }

    /**
     * <p>Return the local name of the connected channel.</p>
     *
     * <p>
     * This is the host name after the connector is bound and the connection is accepted.
     * </p>
     * <p>
     * Value can be overridden by {@link HttpConfiguration#setLocalAddress(SocketAddress)}.
     * </p>
     * <p>
     * Note: some connectors are not based on IP networking, and default behavior here will
     * result in a null return.  Use {@link HttpConfiguration#setLocalAddress(SocketAddress)}
     * to set the value to an acceptable host name.
     * </p>
     *
     * @return the local name, or null
     */
    public String getLocalName()
    {
        HttpConfiguration httpConfiguration = getHttpConfiguration();
        if (httpConfiguration != null)
        {
            SocketAddress localAddress = httpConfiguration.getLocalAddress();
            if (localAddress instanceof InetSocketAddress)
                return ((InetSocketAddress)localAddress).getHostName();
        }

        InetSocketAddress local = getLocalAddress();
        if (local != null)
            return local.getHostString();

        return null;
    }

    /**
     * <p>Return the Local Port of the connected channel.</p>
     *
     * <p>
     * This is the port the connector is bound to and is accepting connections on.
     * </p>
     * <p>
     * Value can be overridden by {@link HttpConfiguration#setLocalAddress(SocketAddress)}.
     * </p>
     * <p>
     * Note: some connectors are not based on IP networking, and default behavior here will
     * result in a value of 0 returned.  Use {@link HttpConfiguration#setLocalAddress(SocketAddress)}
     * to set the value to an acceptable port.
     * </p>
     *
     * @return the local port, or 0 if unspecified
     */
    public int getLocalPort()
    {
        HttpConfiguration httpConfiguration = getHttpConfiguration();
        if (httpConfiguration != null)
        {
            SocketAddress localAddress = httpConfiguration.getLocalAddress();
            if (localAddress instanceof InetSocketAddress)
                return ((InetSocketAddress)localAddress).getPort();
        }

        InetSocketAddress local = getLocalAddress();
        return local == null ? 0 : local.getPort();
    }

    public InetSocketAddress getLocalAddress()
    {
        HttpConfiguration httpConfiguration = getHttpConfiguration();
        if (httpConfiguration != null)
        {
            SocketAddress localAddress = httpConfiguration.getLocalAddress();
            if (localAddress instanceof InetSocketAddress)
                return ((InetSocketAddress)localAddress);
        }

        SocketAddress local = _endPoint.getLocalSocketAddress();
        if (local instanceof InetSocketAddress)
            return (InetSocketAddress)local;
        return null;
    }

    public InetSocketAddress getRemoteAddress()
    {
        SocketAddress remote = _endPoint.getRemoteSocketAddress();
        if (remote instanceof InetSocketAddress)
            return (InetSocketAddress)remote;
        return null;
    }

    /**
     * @return return the HttpConfiguration server authority override
     */
    public HostPort getServerAuthority()
    {
        HttpConfiguration httpConfiguration = getHttpConfiguration();
        if (httpConfiguration != null)
            return httpConfiguration.getServerAuthority();

        return null;
    }

    /**
     * If the associated response has the Expect header set to 100 Continue,
     * then accessing the input stream indicates that the handler/servlet
     * is ready for the request body and thus a 100 Continue response is sent.
     *
     * @param available estimate of the number of bytes that are available
     * @throws IOException if the InputStream cannot be created
     */
    public void continue100(int available) throws IOException
    {
        if (isExpecting100Continue())
        {
            _expects100Continue = false;
            if (available == 0)
            {
                if (isCommitted())
                    throw new IOException("Committed before 100 Continue");
                try
                {
                    getResponse().writeInterim(HttpStatus.CONTINUE_100, HttpFields.EMPTY).get();
                }
                catch (Throwable x)
                {
                    throw IO.rethrow(x);
                }
            }
        }
    }

    /**
     * @see #associate(ServletContextRequest)
     */
    private void recycle()
    {
        _httpInput.recycle();
        _servletContextRequest = null;
        _callback = null;
        _written = 0;
        _oldIdleTimeout = 0;
    }

    /**
     * @return True if the channel is ready to continue handling (ie it is not suspended)
     */
    public boolean handle()
    {
        if (LOG.isDebugEnabled())
            LOG.debug("handle {} {} ", _servletContextRequest.getHttpURI(), this);

        Action action = _state.handling();

        // Loop here to handle async request redispatches.
        // The loop is controlled by the call to async.unhandle in the
        // finally block below.  Unhandle will return false only if an async dispatch has
        // already happened when unhandle is called.
        loop:
        while (!getServer().isStopped())
        {
            try
            {
                if (LOG.isDebugEnabled())
                    LOG.debug("action {} {}", action, this);

                switch (action)
                {
                    case TERMINATED:
                        onCompleted();
                        break loop;

                    case WAIT:
                        // break loop without calling unhandle
                        break loop;

                    case DISPATCH:
                    {
                        dispatch(DispatcherType.REQUEST, () ->
                        {
                            ServletContextHandler.ServletContextApi servletContextApi = getServletContextContext();
                            ServletHandler servletHandler = _context.getServletContextHandler().getServletHandler();
                            ServletHandler.MappedServlet mappedServlet = _servletContextRequest._mappedServlet;

                            mappedServlet.handle(servletHandler, Request.getPathInContext(_servletContextRequest), _servletContextRequest.getHttpServletRequest(), _servletContextRequest.getHttpServletResponse());
                        });

                        break;
                    }

                    case ASYNC_DISPATCH:
                    {
                        dispatch(DispatcherType.ASYNC, () ->
                        {
                            HttpURI uri;
                            String pathInContext = Request.getPathInContext(_servletContextRequest);
                            AsyncContextEvent asyncContextEvent = _state.getAsyncContextEvent();
                            String dispatchString = asyncContextEvent.getDispatchPath();
                            if (dispatchString != null)
                            {
                                String contextPath = _context.getContextPath();
                                HttpURI.Immutable dispatchUri = HttpURI.from(dispatchString);
                                pathInContext = URIUtil.canonicalPath(dispatchUri.getPath());
                                uri = HttpURI.build(_servletContextRequest.getHttpURI())
                                    .path(URIUtil.addPaths(contextPath, pathInContext))
                                    .query(dispatchUri.getQuery());
                            }
                            else
                            {
                                uri = asyncContextEvent.getBaseURI();
                                if (uri == null)
                                {
                                    uri = _servletContextRequest.getHttpURI();
                                }
                                else
                                {
                                    pathInContext = uri.getCanonicalPath();
                                    if (_context.getContextPath().length() > 1)
                                        pathInContext = pathInContext.substring(_context.getContextPath().length());
                                }
                            }

                            Dispatcher dispatcher = new Dispatcher(getContextHandler(), uri, pathInContext);
                            dispatcher.async(asyncContextEvent.getSuppliedRequest(), asyncContextEvent.getSuppliedResponse());
                        });
                        break;
                    }

                    case ASYNC_TIMEOUT:
                        _state.onTimeout();
                        break;

                    case SEND_ERROR:
                    {
                        try
                        {
                            // Get ready to send an error response
                            getResponse().resetContent();

                            // the following is needed as you cannot trust the response code and reason
                            // as those could have been modified after calling sendError
                            Integer code = (Integer)_servletContextRequest.getAttribute(RequestDispatcher.ERROR_STATUS_CODE);
                            if (code == null)
                                code = HttpStatus.INTERNAL_SERVER_ERROR_500;
                            getResponse().setStatus(code);

                            // The handling of the original dispatch failed and we are now going to either generate
                            // and error response ourselves or dispatch for an error page.  If there is content left over
                            // from the failed dispatch, then we try to consume it here and if we fail we add a
                            // Connection:close.  This can't be deferred to COMPLETE as the response will be committed
                            // by then.
                            Response.ensureConsumeAvailableOrNotPersistent(_servletContextRequest, _servletContextRequest.getResponse());

<<<<<<< HEAD
                            ContextHandler.ScopedContext context = (ContextHandler.ScopedContext)_request.getAttribute(ErrorHandler.ERROR_CONTEXT);
=======
                            ContextHandler.Context context = (ContextHandler.Context)_servletContextRequest.getAttribute(ErrorHandler.ERROR_CONTEXT);
>>>>>>> 2460b86d
                            Request.Processor errorProcessor = ErrorHandler.getErrorProcessor(getServer(), context == null ? null : context.getContextHandler());

                            // If we can't have a body or have no processor, then create a minimal error response.
                            if (HttpStatus.hasNoBody(getResponse().getStatus()) || errorProcessor == null)
                            {
                                sendResponseAndComplete();
                            }
                            else
                            {
                                // TODO: do this non-blocking.
                                // Callback completeCallback = Callback.from(() -> _state.completed(null), _state::completed);
                                // _state.completing();
                                try (Blocker.Callback blocker = Blocker.callback())
                                {
                                    dispatch(DispatcherType.ERROR, () -> errorProcessor.process(_servletContextRequest, getResponse(), blocker));
                                    blocker.block();
                                }
                            }
                        }
                        catch (Throwable x)
                        {
                            if (LOG.isDebugEnabled())
                                LOG.debug("Could not perform ERROR dispatch, aborting", x);
                            if (_state.isResponseCommitted())
                                abort(x);
                            else
                            {
                                try
                                {
                                    getResponse().resetContent();
                                    sendResponseAndComplete();
                                }
                                catch (Throwable t)
                                {
                                    if (x != t)
                                        x.addSuppressed(t);
                                    abort(x);
                                }
                            }
                        }
                        finally
                        {
                            // clean up the context that was set in Response.sendError
                            _servletContextRequest.removeAttribute(ErrorHandler.ERROR_CONTEXT);
                        }
                        break;
                    }

                    case ASYNC_ERROR:
                    {
                        throw _state.getAsyncContextEvent().getThrowable();
                    }

                    case READ_CALLBACK:
                    {
                        _context.run(() -> _servletContextRequest.getHttpInput().run());
                        break;
                    }

                    case WRITE_CALLBACK:
                    {
                        _context.run(() -> _servletContextRequest.getHttpOutput().run());
                        break;
                    }

                    case COMPLETE:
                    {
                        if (!getResponse().isCommitted())
                        {
                            /*
                            TODO: isHandled does not exist and HttpOutput might not be explicitly closed.
                            if (!_request.isHandled() && !_request.getHttpOutput().isClosed())
                            {
                                // The request was not actually handled
                                _response.writeError(HttpStatus.NOT_FOUND_404, _response.getCallback());
                                break;
                            }
                             */

                            // Indicate Connection:close if we can't consume all.
                            if (getResponse().getStatus() >= 200)
                                Response.ensureConsumeAvailableOrNotPersistent(_servletContextRequest, _servletContextRequest.getResponse());
                        }


                        // RFC 7230, section 3.3.
                        if (!_servletContextRequest.isHead() &&
                            getResponse().getStatus() != HttpStatus.NOT_MODIFIED_304 &&
                            !getResponse().isContentComplete(_servletContextRequest.getHttpOutput().getWritten()))
                        {
                            if (sendErrorOrAbort("Insufficient content written"))
                                break;
                        }

                        // If send error is called we need to break.
                        // TODO: is this necessary? It always returns false.
                        if (checkAndPrepareUpgrade())
                            break;

                        // Set a close callback on the HttpOutput to make it an async callback
                        getResponse().completeOutput(Callback.from(NON_BLOCKING, () -> _state.completed(null), _state::completed));

                        break;
                    }

                    default:
                        throw new IllegalStateException(this.toString());
                }
            }
            catch (Throwable failure)
            {
                if ("org.eclipse.jetty.continuation.ContinuationThrowable".equals(failure.getClass().getName()))
                    LOG.trace("IGNORED", failure);
                else
                    handleException(failure);
            }

            action = _state.unhandle();
        }

        if (LOG.isDebugEnabled())
            LOG.debug("!handle {} {}", action, this);

        boolean suspended = action == Action.WAIT;
        return !suspended;
    }

    /**
     * @param message the error message.
     * @return true if we have sent an error, false if we have aborted.
     */
    public boolean sendErrorOrAbort(String message)
    {
        try
        {
            if (isCommitted())
            {
                abort(new IOException(message));
                return false;
            }

            getResponse().getServletApiResponse().sendError(HttpStatus.INTERNAL_SERVER_ERROR_500, message);
            return true;
        }
        catch (Throwable x)
        {
            LOG.trace("IGNORED", x);
            abort(x);
        }
        return false;
    }

    private void dispatch(DispatcherType type, Dispatchable dispatchable) throws Exception
    {
        try
        {
            _servletContextRequest.getResponse().getHttpOutput().reopen();
            _context.getServletContextHandler().requestInitialized(_servletContextRequest, _servletContextRequest.getHttpServletRequest());
            getHttpOutput().reopen();
            _combinedListener.onBeforeDispatch(_servletContextRequest);
            dispatchable.dispatch();
        }
        catch (Throwable x)
        {
            _combinedListener.onDispatchFailure(_servletContextRequest, x);
            throw x;
        }
        finally
        {
            _combinedListener.onAfterDispatch(_servletContextRequest);
            _context.getServletContextHandler().requestDestroyed(_servletContextRequest, _servletContextRequest.getHttpServletRequest());
        }
    }

    /**
     * <p>Sends an error 500, performing a special logic to detect whether the request is suspended,
     * to avoid concurrent writes from the application.</p>
     * <p>It may happen that the application suspends, and then throws an exception, while an application
     * spawned thread writes the response content; in such case, we attempt to commit the error directly
     * bypassing the {@link ErrorHandler} mechanisms and the response OutputStream.</p>
     *
     * @param failure the Throwable that caused the problem
     */
    protected void handleException(Throwable failure)
    {
        // Unwrap wrapping Jetty and Servlet exceptions.
        Throwable quiet = unwrap(failure, QuietException.class);
        Throwable noStack = unwrap(failure, BadMessageException.class, IOException.class, TimeoutException.class);

        if (quiet != null || !getServer().isRunning())
        {
            if (LOG.isDebugEnabled())
                LOG.debug(_servletContextRequest.getHttpServletRequest().getRequestURI(), failure);
        }
        else if (noStack != null)
        {
            // No stack trace unless there is debug turned on
            if (LOG.isDebugEnabled())
                LOG.warn("handleException {}", _servletContextRequest.getHttpServletRequest().getRequestURI(), failure);
            else
                LOG.warn("handleException {} {}", _servletContextRequest.getHttpServletRequest().getRequestURI(), noStack.toString());
        }
        else
        {
            ServletContextRequest request = _servletContextRequest;
            LOG.warn(request == null ? "unknown request" : request.getHttpServletRequest().getRequestURI(), failure);
        }

        if (isCommitted())
        {
            abort(failure);
        }
        else
        {
            try
            {
                _state.onError(failure);
            }
            catch (IllegalStateException e)
            {
                abort(failure);
            }
        }
    }

    /**
     * Unwrap failure causes to find target class
     *
     * @param failure The throwable to have its causes unwrapped
     * @param targets Exception classes that we should not unwrap
     * @return A target throwable or null
     */
    protected Throwable unwrap(Throwable failure, Class<?>... targets)
    {
        while (failure != null)
        {
            for (Class<?> x : targets)
            {
                if (x.isInstance(failure))
                    return failure;
            }
            failure = failure.getCause();
        }
        return null;
    }

    public void sendResponseAndComplete()
    {
        try
        {
            _state.completing();
            getResponse().write(true, getResponse().getHttpOutput().getBuffer(), Callback.from(() -> _state.completed(null), _state::completed));
        }
        catch (Throwable x)
        {
            abort(x);
        }
    }

    public boolean isExpecting100Continue()
    {
        return _expects100Continue;
    }

    public boolean isExpecting102Processing()
    {
        return false;
    }

    @Override
    public String toString()
    {
        if (_servletContextRequest == null)
        {
            return String.format("%s@%x{null}",
                getClass().getSimpleName(),
                hashCode());
        }

        long timeStamp = _servletContextRequest.getTimeStamp();
        return String.format("%s@%x{s=%s,r=%s,c=%b/%b,a=%s,uri=%s,age=%d}",
            getClass().getSimpleName(),
            hashCode(),
            _state,
            _requests,
            isRequestCompleted(),
            isResponseCompleted(),
            _state.getState(),
            _servletContextRequest.getHttpURI(),
            timeStamp == 0 ? 0 : System.currentTimeMillis() - timeStamp);
    }

    /**
     * <p>Checks whether the processing of the request resulted in an upgrade,
     * and if so performs upgrade preparation steps <em>before</em> the upgrade
     * response is sent back to the client.</p>
     * <p>This avoids a race where the server is unprepared if the client sends
     * data immediately after having received the upgrade response.</p>
     * @return true if the channel is not complete and more processing is required,
     * typically because sendError has been called.
     */
    protected boolean checkAndPrepareUpgrade()
    {
        return false;
    }

    void onTrailers(HttpFields trailers)
    {
        _servletContextRequest.setTrailers(trailers);
        _combinedListener.onRequestTrailers(_servletContextRequest);
    }

    /**
     * @see #abort(Throwable)
     */
    public void onCompleted()
    {
        ServletContextRequest.ServletApiRequest apiRequest = _servletContextRequest.getServletApiRequest();
        if (LOG.isDebugEnabled())
            LOG.debug("onCompleted for {} written={}", apiRequest.getRequestURI(), getBytesWritten());

        long idleTO = _configuration.getIdleTimeout();
        if (idleTO >= 0 && getIdleTimeout() != _oldIdleTimeout)
            setIdleTimeout(_oldIdleTimeout);

        if (getServer().getRequestLog() != null)
        {
            Authentication authentication = apiRequest.getAuthentication();
            if (authentication instanceof Authentication.User userAuthentication)
                _servletContextRequest.setAttribute(CustomRequestLog.USER_NAME, userAuthentication.getUserIdentity().getUserPrincipal().getName());

            String realPath = apiRequest.getServletContext().getRealPath(Request.getPathInContext(_servletContextRequest));
            _servletContextRequest.setAttribute(CustomRequestLog.REAL_PATH, realPath);

            String servletName = _servletContextRequest.getServletName();
            _servletContextRequest.setAttribute(CustomRequestLog.HANDLER_NAME, servletName);
        }

        // Callback will either be succeeded here or failed in abort().
        Callback callback = _callback;
        ServletContextRequest servletContextRequest = _servletContextRequest;
        // Must recycle before notification to allow for reuse.
        // Recycle always done here even if an abort is called.
        recycle();
        if (_state.completeResponse())
        {
            _combinedListener.onComplete(servletContextRequest);
            callback.succeeded();
        }
    }

    public boolean isCommitted()
    {
        return _state.isResponseCommitted();
    }

    /**
     * @return True if the request lifecycle is completed
     */
    public boolean isRequestCompleted()
    {
        return _state.isCompleted();
    }

    /**
     * @return True if the response is completely written.
     */
    public boolean isResponseCompleted()
    {
        return _state.isResponseCompleted();
    }

    protected void execute(Runnable task)
    {
        _executor.execute(task);
    }

    /**
     * If a write or similar operation to this channel fails,
     * then this method should be called.
     *
     * @param failure the failure that caused the abort.
     * @see #onCompleted()
     */
    public void abort(Throwable failure)
    {
        // Callback will either be failed here or succeeded in onCompleted().
        if (_state.abortResponse())
        {
            if (LOG.isDebugEnabled())
                LOG.debug("abort {}", this, failure);
            Callback callback = _callback;
            _combinedListener.onResponseFailure(_servletContextRequest, failure);
            callback.failed(failure);
        }
    }

    interface Dispatchable
    {
        void dispatch() throws Exception;
    }

    /**
     * <p>Listener for Channel events.</p>
     * <p>HttpChannel will emit events for the various phases it goes through while
     * processing an HTTP request and response.</p>
     * <p>Implementations of this interface may listen to those events to track
     * timing and/or other values such as request URI, etc.</p>
     * <p>The events parameters, especially the {@link Request} object, may be
     * in a transient state depending on the event, and not all properties/features
     * of the parameters may be available inside a listener method.</p>
     * <p>It is recommended that the event parameters are <em>not</em> acted upon
     * in the listener methods, or undefined behavior may result. For example, it
     * would be a bad idea to try to read some content from the
     * {@link jakarta.servlet.ServletInputStream} in listener methods. On the other
     * hand, it is legit to store request attributes in one listener method that
     * may be possibly retrieved in another listener method in a later event.</p>
     * <p>Listener methods are invoked synchronously from the thread that is
     * performing the request processing, and they should not call blocking code
     * (otherwise the request processing will be blocked as well).</p>
     * <p>Listener instances that are set as a bean on the {@link Connector} are
     * also added.  If additional listeners are added
     * using the deprecated {@code HttpChannel#addListener(Listener)}</p> method,
     * then an instance of {@code TransientListeners} must be added to the connector
     * in order for them to be invoked.
     */
    public interface Listener extends EventListener
    {
        /**
         * Invoked just after the HTTP request line and headers have been parsed.
         *
         * @param request the request object
         */
        default void onRequestBegin(Request request)
        {
        }

        /**
         * Invoked just before calling the application.
         *
         * @param request the request object
         */
        default void onBeforeDispatch(Request request)
        {
        }

        /**
         * Invoked when the application threw an exception.
         *
         * @param request the request object
         * @param failure the exception thrown by the application
         */
        default void onDispatchFailure(Request request, Throwable failure)
        {
        }

        /**
         * Invoked just after the application returns from the first invocation.
         *
         * @param request the request object
         */
        default void onAfterDispatch(Request request)
        {
        }

        /**
         * Invoked every time a request content chunk has been parsed, just before
         * making it available to the application.
         *
         * @param request the request object
         * @param content a {@link ByteBuffer#slice() slice} of the request content chunk
         */
        default void onRequestContent(Request request, ByteBuffer content)
        {
        }

        /**
         * Invoked when the end of the request content is detected.
         *
         * @param request the request object
         */
        default void onRequestContentEnd(Request request)
        {
        }

        /**
         * Invoked when the request trailers have been parsed.
         *
         * @param request the request object
         */
        default void onRequestTrailers(Request request)
        {
        }

        /**
         * Invoked when the request has been fully parsed.
         *
         * @param request the request object
         */
        default void onRequestEnd(Request request)
        {
        }

        /**
         * Invoked when the request processing failed.
         *
         * @param request the request object
         * @param failure the request failure
         */
        default void onRequestFailure(Request request, Throwable failure)
        {
        }

        /**
         * Invoked just before the response line is written to the network.
         *
         * @param request the request object
         */
        default void onResponseBegin(Request request)
        {
        }

        /**
         * Invoked just after the response is committed (that is, the response
         * line, headers and possibly some content have been written to the
         * network).
         *
         * @param request the request object
         */
        default void onResponseCommit(Request request)
        {
        }

        /**
         * Invoked after a response content chunk has been written to the network.
         *
         * @param request the request object
         * @param content a {@link ByteBuffer#slice() slice} of the response content chunk
         */
        default void onResponseContent(Request request, ByteBuffer content)
        {
        }

        /**
         * Invoked when the response has been fully written.
         *
         * @param request the request object
         */
        default void onResponseEnd(Request request)
        {
        }

        /**
         * Invoked when the response processing failed.
         *
         * @param request the request object
         * @param failure the response failure
         */
        default void onResponseFailure(Request request, Throwable failure)
        {
        }

        /**
         * Invoked when the request <em>and</em> response processing are complete.
         *
         * @param request the request object
         */
        default void onComplete(Request request)
        {
        }
    }

    private class Listeners implements Listener
    {
        private final List<Listener> _listeners;

        private Listeners(Connector connector, ServletContextHandler servletContextHandler)
        {
            Collection<Listener> connectorListeners = connector.getBeans(Listener.class);
            List<Listener> handlerListeners = servletContextHandler.getEventListeners().stream()
                .filter(l -> l instanceof Listener)
                .map(Listener.class::cast)
                .toList();
            _listeners = new ArrayList<>(connectorListeners);
            _listeners.addAll(handlerListeners);
        }

        @Override
        public void onRequestBegin(Request request)
        {
            _listeners.forEach(l -> notify(l::onRequestBegin, request));
        }

        @Override
        public void onBeforeDispatch(Request request)
        {
            _listeners.forEach(l -> notify(l::onBeforeDispatch, request));
        }

        @Override
        public void onDispatchFailure(Request request, Throwable failure)
        {
            _listeners.forEach(l -> notify(l::onDispatchFailure, request, failure));
        }

        @Override
        public void onAfterDispatch(Request request)
        {
            _listeners.forEach(l -> notify(l::onAfterDispatch, request));
        }

        @Override
        public void onRequestContent(Request request, ByteBuffer content)
        {
            _listeners.forEach(l -> notify(l::onRequestContent, request, content));
        }

        @Override
        public void onRequestContentEnd(Request request)
        {
            _listeners.forEach(l -> notify(l::onRequestContentEnd, request));
        }

        @Override
        public void onRequestTrailers(Request request)
        {
            _listeners.forEach(l -> notify(l::onRequestTrailers, request));
        }

        @Override
        public void onRequestEnd(Request request)
        {
            _listeners.forEach(l -> notify(l::onRequestEnd, request));
        }

        @Override
        public void onRequestFailure(Request request, Throwable failure)
        {
            _listeners.forEach(l -> notify(l::onDispatchFailure, request, failure));
        }

        @Override
        public void onResponseBegin(Request request)
        {
            _listeners.forEach(l -> notify(l::onResponseBegin, request));
        }

        @Override
        public void onResponseCommit(Request request)
        {
            _listeners.forEach(l -> notify(l::onResponseCommit, request));
        }

        @Override
        public void onResponseContent(Request request, ByteBuffer content)
        {
            _listeners.forEach(l -> notify(l::onRequestContent, request, content));
        }

        @Override
        public void onResponseEnd(Request request)
        {
            _listeners.forEach(l -> notify(l::onResponseEnd, request));
        }

        @Override
        public void onResponseFailure(Request request, Throwable failure)
        {
            _listeners.forEach(l -> notify(l::onDispatchFailure, request, failure));
        }

        @Override
        public void onComplete(Request request)
        {
            _listeners.forEach(l -> notify(l::onComplete, request));
        }

        private void notify(Consumer<Request> consumer, Request request)
        {
            try
            {
                consumer.accept(request);
            }
            catch (Throwable x)
            {
                if (LOG.isDebugEnabled())
                    LOG.debug("failure while notifying %s event for %s".formatted(ServletChannel.Listener.class.getSimpleName(), request));
            }
        }

        private void notify(BiConsumer<Request, Throwable> consumer, Request request, Throwable failure)
        {
            try
            {
                consumer.accept(request, failure);
            }
            catch (Throwable x)
            {
                if (LOG.isDebugEnabled())
                    LOG.debug("failure while notifying %s event for %s".formatted(ServletChannel.Listener.class.getSimpleName(), request));
            }
        }

        private void notify(BiConsumer<Request, ByteBuffer> consumer, Request request, ByteBuffer byteBuffer)
        {
            try
            {
                consumer.accept(request, byteBuffer.slice());
            }
            catch (Throwable x)
            {
                if (LOG.isDebugEnabled())
                    LOG.debug("failure while notifying %s event for %s".formatted(ServletChannel.Listener.class.getSimpleName(), request));
            }
        }
    }
}<|MERGE_RESOLUTION|>--- conflicted
+++ resolved
@@ -73,7 +73,7 @@
     private static final Logger LOG = LoggerFactory.getLogger(ServletChannel.class);
 
     private final ServletRequestState _state;
-    private final ServletContextHandler.Context _context;
+    private final ServletContextHandler.ServletScopedContext _context;
     private final ServletContextHandler.ServletContextApi _servletContextApi;
     private final AtomicLong _requests = new AtomicLong();
     private final Connector _connector;
@@ -109,21 +109,17 @@
         _callback = callback;
     }
 
-<<<<<<< HEAD
     public Callback getCallback()
     {
         return _callback;
     }
 
-    public void init(ServletContextRequest request)
-=======
     /**
      * Associate this channel with a specific request.
      * @param servletContextRequest The request to associate
      * @see #recycle()
      */
     public void associate(ServletContextRequest servletContextRequest)
->>>>>>> 2460b86d
     {
         _state.recycle();
         _httpInput.reopen();
@@ -497,11 +493,7 @@
                             // by then.
                             Response.ensureConsumeAvailableOrNotPersistent(_servletContextRequest, _servletContextRequest.getResponse());
 
-<<<<<<< HEAD
-                            ContextHandler.ScopedContext context = (ContextHandler.ScopedContext)_request.getAttribute(ErrorHandler.ERROR_CONTEXT);
-=======
-                            ContextHandler.Context context = (ContextHandler.Context)_servletContextRequest.getAttribute(ErrorHandler.ERROR_CONTEXT);
->>>>>>> 2460b86d
+                            ContextHandler.ScopedContext context = (ContextHandler.ScopedContext)_servletContextRequest.getAttribute(ErrorHandler.ERROR_CONTEXT);
                             Request.Processor errorProcessor = ErrorHandler.getErrorProcessor(getServer(), context == null ? null : context.getContextHandler());
 
                             // If we can't have a body or have no processor, then create a minimal error response.
